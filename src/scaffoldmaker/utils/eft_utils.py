--- conflicted
+++ resolved
@@ -787,7 +787,23 @@
         """
         return self._nodeLayout8Way12_d3Defined if d3Defined else self._nodeLayout8Way12
 
-<<<<<<< HEAD
+    def getNodeLayoutTriplePoint23Front(self):
+        """
+        Get node layout for triple-point junction in 2-3 plane, including d1, -d1, -d3, -d2, d2 + d3.
+        :return: HermiteNodeLayout.
+        """
+        nodeLayout = self._nodeLayoutTriplePoint23Front
+        return nodeLayout
+
+    def getNodeLayoutTriplePoint23Back(self):
+        """
+        Get node layout for triple point junction in 2-3 plane, including d1, -d1, -d3, -d2, d2 - d3.
+        :return: HermiteNodeLayout.
+        """
+        nodeLayout = self._nodeLayoutTriplePoint23Back
+
+        return nodeLayout
+
     def getNodeLayoutTriplePoint2D(self):
         """
         Get node layout for triple-point corners of 2D quadrants.
@@ -824,24 +840,6 @@
         :return: List of 8 HermiteNodeLayout.
         """
         return self._nodeLayout4WayPoints
-=======
-    def getNodeLayoutTriplePoint23Front(self):
-        """
-        Get node layout for triple-point junction in 2-3 plane, including d1, -d1, -d3, -d2, d2 + d3.
-        :return: HermiteNodeLayout.
-        """
-        nodeLayout = self._nodeLayoutTriplePoint23Front
-        return nodeLayout
-
-    def getNodeLayoutTriplePoint23Back(self):
-        """
-        Get node layout for triple point junction in 2-3 plane, including d1, -d1, -d3, -d2, d2 - d3.
-        :return: HermiteNodeLayout.
-        """
-        nodeLayout = self._nodeLayoutTriplePoint23Back
-
-        return nodeLayout
->>>>>>> a022a335
 
     def getNodeLayoutTriplePoint(self):
         """
