"""
Interpolation functions shared by mesh generators.
"""

from cmlibs.maths.vectorops import add, cross, dot, magnitude, mult, normalize, sub
import copy
import math
from collections.abc import Sequence
from enum import Enum

from scaffoldmaker.utils import vector

gaussXi3 = ( (-math.sqrt(0.6)+1.0)/2.0, 0.5, (+math.sqrt(0.6)+1.0)/2.0 )
gaussWt3 = ( 5.0/18.0, 4.0/9.0, 5.0/18.0 )

gaussXi4 = (
    (-math.sqrt((3.0+2.0*math.sqrt(6.0/5.0))/7.0)+1.0)/2.0,
    (-math.sqrt((3.0-2.0*math.sqrt(6.0/5.0))/7.0)+1.0)/2.0,
    (+math.sqrt((3.0-2.0*math.sqrt(6.0/5.0))/7.0)+1.0)/2.0,
    (+math.sqrt((3.0+2.0*math.sqrt(6.0/5.0))/7.0)+1.0)/2.0 )
gaussWt4 = (
    (18.0-math.sqrt(30.0))/72.0,
    (18.0+math.sqrt(30.0))/72.0,
    (18.0+math.sqrt(30.0))/72.0,
    (18.0-math.sqrt(30.0))/72.0 )

def getCubicHermiteBasis(xi):
    """
    :return: 4 basis functions for x1, d1, x2, d2
    """
    xi2 = xi*xi
    xi3 = xi2*xi
    f1 = 1.0 - 3.0*xi2 + 2.0*xi3
    f2 = xi - 2.0*xi2 + xi3
    f3 = 3.0*xi2 - 2.0*xi3
    f4 = -xi2 + xi3
    return f1, f2, f3, f4

def interpolateCubicHermite(v1, d1, v2, d2, xi):
    """
    Get values of cubic Hermite interpolated from v1, d1 to v2, d2.
    :param v1, v2: Values at xi = 0.0 and xi = 1.0, respectively.
    :param d1, d2: Derivatives w.r.t. xi at xi = 0.0 and xi = 1.0, respectively.
    :param xi: Position in curve, nominally in [0.0, 1.0].
    :return: List of interpolated values at xi.
    """
    xi2 = xi*xi
    xi3 = xi2*xi
    f1 = 1.0 - 3.0*xi2 + 2.0*xi3
    f2 = xi - 2.0*xi2 + xi3
    f3 = 3.0*xi2 - 2.0*xi3
    f4 = -xi2 + xi3
    return [ (f1*v1[i] + f2*d1[i] + f3*v2[i] + f4*d2[i]) for i in range(len(v1)) ]

def getCubicHermiteBasisDerivatives(xi):
    """
    :return: 4 derivatives of basis functions for x1, d1, x2, d2
    """
    xi2 = xi*xi
    df1 = -6.0*xi + 6.0*xi2
    df2 = 1.0 - 4.0*xi + 3.0*xi2
    df3 = 6.0*xi - 6.0*xi2
    df4 = -2.0*xi + 3.0*xi2
    return df1, df2, df3, df4

def interpolateCubicHermiteDerivative(v1, d1, v2, d2, xi):
    """
    Get derivatives of cubic Hermite interpolated from v1, d1 to v2, d2.
    :param v1, v2: Values at xi = 0.0 and xi = 1.0, respectively.
    :param d1, d2: Derivatives w.r.t. xi at xi = 0.0 and xi = 1.0, respectively.
    :param xi: Position in curve, nominally in [0.0, 1.0].
    :return: List of interpolated derivatives at xi.
    """
    xi2 = xi*xi
    f1 = -6.0*xi + 6.0*xi2
    f2 = 1.0 - 4.0*xi + 3.0*xi2
    f3 = 6.0*xi - 6.0*xi2
    f4 = -2.0*xi + 3.0*xi2
    return [ (f1*v1[i] + f2*d1[i] + f3*v2[i] + f4*d2[i]) for i in range(len(v1)) ]

def interpolateCubicHermiteSecondDerivative(v1, d1, v2, d2, xi):
    """
    Get second derivatives of cubic Hermite interpolated from v1, d1 to v2, d2.
    :param v1, v2: Values at xi = 0.0 and xi = 1.0, respectively.
    :param d1, d2: Derivatives w.r.t. xi at xi = 0.0 and xi = 1.0, respectively.
    :param xi: Position in curve, nominally in [0.0, 1.0].
    :return: List of interpolated second derivatives at xi.
    """
    f1 = -6.0 + 12.0*xi
    f2 = -4.0 +  6.0*xi
    f3 =  6.0 - 12.0*xi
    f4 = -2.0 +  6.0*xi
    return [ (f1*v1[i] + f2*d1[i] + f3*v2[i] + f4*d2[i]) for i in range(len(v1)) ]

def computeCubicHermiteArcLength(v1, d1, v2, d2, rescaleDerivatives):
    """
    Compute arc length between v1 and v2, scaling unit d1 and d2.
    Iterative; not optimised.
    :param d1: Initial derivative at v1.
    :param d2: Initial derivative at v2.
    :param rescaleDerivatives: If True, rescale initial d1 and d2 to |v2 - v|
    :return: Arc length.
    """
    if rescaleDerivatives:
        lastArcLength = math.sqrt(sum((v2[i] - v1[i])*(v2[i] - v1[i]) for i in range(len(v1))))
    else:
        lastArcLength = getCubicHermiteArcLength(v1, d1, v2, d2)
    d1 = vector.normalise(d1)
    d2 = vector.normalise(d2)
    tol = 1.0E-6
    for iters in range(100):
        #print('iter',iters,'=',lastArcLength)
        d1s = [lastArcLength*d for d in d1]
        d2s = [lastArcLength*d for d in d2]
        arcLength = getCubicHermiteArcLength(v1, d1s, v2, d2s)
        if iters > 9:
            arcLength = 0.8*arcLength + 0.2*lastArcLength
        if math.fabs(arcLength - lastArcLength) < tol*arcLength:
            #print('computeCubicHermiteArcLength converged at iter',iters,'=',arcLength,', closeness', math.fabs(arcLength - lastArcLength))
            return arcLength
        lastArcLength = arcLength
    print('computeCubicHermiteArcLength:  Max iters reached:',iters,'=',arcLength,', closeness', math.fabs(arcLength - lastArcLength))
    return arcLength

def computeCubicHermiteDerivativeScaling(v1, d1, v2, d2):
    """
    Compute scaling for d1, d2 which makes their sum twice the arc length.
    :return: Scale factor to multiply d1, d2
    """
    origMag = 0.5*(magnitude(d1) + magnitude(d2))
    scaling = 1.0
    for iters in range(100):
        mag = origMag*scaling
        arcLength = getCubicHermiteArcLength(v1, [ d*scaling for d in d1 ], v2, [ d*scaling for d in d2 ])
        if math.fabs(arcLength - mag) < 0.000001*arcLength:
            #print('compute scaling', v1, d1, v2, d2, '\n  --> scaling',scaling)
            return scaling
        scaling *= arcLength/mag
    print('computeCubicHermiteDerivativeScaling:  Max iters reached:', iters, ' mag', mag, 'arc', arcLength)
    return scaling

def getCubicHermiteArcLength(v1, d1, v2, d2):
    """
    Note this is approximate.
    :return: Arc length of cubic curve using 4 point Gaussian quadrature.
    """
    arcLength = 0.0
    for i in range(4):
        dm = interpolateCubicHermiteDerivative(v1, d1, v2, d2, gaussXi4[i])
        arcLength += gaussWt4[i]*math.sqrt(sum(d*d for d in dm))
    return arcLength

def getCubicHermiteArcLengthToXi(v1, d1, v2, d2, xi):
    """
    Note this is approximate.
    :return: Arc length of cubic curve up to given xi coordinate.
    """
    d1m = [d * xi for d in d1]
    v2m = interpolateCubicHermite(v1, d1, v2, d2, xi)
    d2m = interpolateCubicHermiteDerivative(v1, d1, v2, d2, xi)
    d2m = [d * xi for d in d2m]
    return getCubicHermiteArcLength(v1, d1m, v2m, d2m)

def getCubicHermiteCurvesLength(cx, cd1, loop=False):
    """
    Calculate total length of a curve.
    :param cx: coordinates along the curve.
    :param cd1: d1 derivatives.
    :param loop: True if curve loops back to first point, False if not.
    :return: Length
    """
    totalLength = 0.0
    elementsCount = len(cx)
    if not loop:
        elementsCount -= 1
    for e in range(elementsCount):
        ep = e + 1
        if loop and (ep == elementsCount):
            ep = 0
        arcLength = getCubicHermiteArcLength(cx[e], cd1[e], cx[ep], cd1[ep])
        totalLength += arcLength
    return totalLength

def getCubicHermiteCurvesLengthLoop(cx, cd1):
    """
    Calculate total length of a loop curve, which repeats back to first point.
    :param cx: coordinates along the curve.
    :param cd1: d1 derivatives.
    :return: Length
    """
    totalLength = 0.0
    elementsCount = len(cx)
    for e in range(elementsCount):
        ep = e - elementsCount + 1
        arcLength = getCubicHermiteArcLength(cx[e], cd1[e], cx[ep], cd1[ep])
        totalLength += arcLength
    return totalLength

def getCubicHermiteCurvature(v1, d1, v2, d2, radialVector, xi):
    """
    :param v1, v2: Values at xi = 0.0 and xi = 1.0, respectively.
    :param d1, d2: Derivatives w.r.t. xi at xi = 0.0 and xi = 1.0, respectively.
    :param radialVector: Radial direction, assumed unit normal to curve tangent at point.
    :param xi: Position in curve, nominally in [0.0, 1.0].
    :return: Scalar curvature (1/R) of the 1-D cubic Hermite curve.
    """
    tangent = interpolateCubicHermiteDerivative(v1, d1, v2, d2, xi)
    dTangent = interpolateCubicHermiteSecondDerivative(v1, d1, v2, d2, xi)
    #tangentVector = vector.normalise(tangent)
    #tangentCurvature = vector.dotproduct(dTangent, tangentVector)
    radialCurvature = vector.dotproduct(dTangent, radialVector)
    magTangent = magnitude(tangent)
    curvature = radialCurvature/(magTangent*magTangent)

    return curvature

def getCubicHermiteCurvatureSimple(v1, d1, v2, d2, xi):
    """
    :param v1, v2: Values at xi = 0.0 and xi = 1.0, respectively.
    :param d1, d2: Derivatives w.r.t. xi at xi = 0.0 and xi = 1.0, respectively.
    :param xi: Position in curve, nominally in [0.0, 1.0].
    :return: Scalar curvature (1/R) of the 1-D cubic Hermite curve, tangent, dTangent
    """
    tangent = interpolateCubicHermiteDerivative(v1, d1, v2, d2, xi)
    mag_tangent = magnitude(tangent)
    if mag_tangent > 0.0:
        dTangent = interpolateCubicHermiteSecondDerivative(v1, d1, v2, d2, xi)
        cp = vector.crossproduct3(tangent, dTangent)
        curvature = magnitude(cp) / (mag_tangent * mag_tangent * mag_tangent)
    else:
        curvature = 0.0
        dTangent = [0.0, 0.0, 0.0]
    return curvature, tangent, dTangent

def interpolateHermiteLagrange(v1, d1, v2, xi):
    """
    Get value at xi for quadratic Hermite-Lagrange interpolation from v1, d1 to v2.
    :return: List of values at xi.
    """
    f1 = 1 - xi*xi
    f2 = xi - xi*xi
    f3 = xi*xi
    return [ (v1[c]*f1 + d1[c]*f2 + v2[c]*f3) for c in range(len(v1)) ]

def interpolateHermiteLagrangeDerivative(v1, d1, v2, xi):
    """
    Get derivative at xi for quadratic Hermite-Lagrange interpolation from v1, d1 to v2.
    :return: List of derivatives w.r.t. xi at xi.
    """
    df1 = -2.0*xi
    df2 = 1 - 2.0*xi
    df3 = 2.0*xi
    return [ (v1[c]*df1 + d1[c]*df2 + v2[c]*df3) for c in range(len(v1)) ]

def interpolateLagrangeHermite(v1, v2, d2, xi):
    """
    Get value at xi for quadratic Lagrange-Hermite interpolation from v1 to v2, d2.
    :return: List of values at xi.
    """
    f1 = 1 - 2.0*xi + xi*xi
    f2 = 2.0*xi - xi*xi
    f3 = -xi + xi*xi
    return [ (v1[c]*f1 + v2[c]*f2 + d2[c]*f3) for c in range(len(v1)) ]

def interpolateLagrangeHermiteDerivative(v1, v2, d2, xi):
    """
    Get derivative at xi for quadratic Lagrange-Hermite interpolation to from v1 to v2, d2.
    :return: List of derivatives w.r.t. xi at xi.
    """
    df1 = -2.0 + 2.0*xi
    df2 = 2.0 - 2.0*xi
    df3 = -1.0 + 2.0*xi
    return [ (v1[c]*df1 + v2[c]*df2 + d2[c]*df3) for c in range(len(v1)) ]

def getNearestPointIndex(nx, x):
    """
    :return: index of point in nx at shortest distance from x.
    """
    pointCount = len(nx)
    assert pointCount > 0
    components = len(x)
    minDistance = math.sqrt(sum( ((nx[0][c] - x[c])*(nx[0][c] - x[c])) for c in range(components)))
    index = 0
    for n in range(1, pointCount):
        distance = math.sqrt(sum( ((nx[n][c] - x[c])*(nx[n][c] - x[c])) for c in range(components)))
        if distance < minDistance:
            minDistance = distance
            index = n
    return index

def projectHermiteCurvesThroughWall(nx, nd1, nd2, n, wallThickness, loop=False):
    """
    From Hermite curve nx, nd1 with cross direction nd2, project normal to wall
    by wall thickness to get coordinates, d1 affected by curvature etc.
    Assumes 3 components.
    :param n: Index into nx, nd1, nd2 of where to project.
    :param wallThickness: Use positive from in to out, negative from outside to in.
    :param loop: True if curve loops back to first point, False if not.
    :return: x, d1, d2, d3
    """
    maxPointIndex = len(nx) - 1
    assert (0 <= n <= maxPointIndex), 'projectHermiteCurvesThroughWall.  Invalid index'
    unitNormal = vector.normalise(vector.crossproduct3(nd1[n], nd2[n]))
    x  = [ (nx[n][c] + wallThickness*unitNormal[c]) for c in range(3) ]
    # calculate inner d1 from curvature around
    curvature = 0.0
    count = 0
    if loop or (n > 0) and (nx[n - 1]):
        curvature += getCubicHermiteCurvature(nx[n - 1], nd1[n - 1], nx[n], nd1[n], unitNormal, 1.0)
        count += 1
    if loop or (n < maxPointIndex) and (nx[n - maxPointIndex]):
        curvature += getCubicHermiteCurvature(nx[n], nd1[n], nx[n - maxPointIndex], nd1[n - maxPointIndex], unitNormal, 0.0)
        count += 1
    curvature /= count
    factor = 1.0 - curvature*wallThickness
    d1 = [ factor*c for c in nd1[n] ]
    d2 = copy.deepcopy(nd2[n])  # magnitude can't be determined here
    d3 = vector.setMagnitude(unitNormal, math.fabs(wallThickness))
    return x, d1, d2, d3


def sampleCubicHermiteCurves(nx, nd1, elementsCountOut,
    addLengthStart = 0.0, addLengthEnd = 0.0,
    lengthFractionStart = 1.0, lengthFractionEnd = 1.0,
    elementLengthStartEndRatio = 1.0, arcLengthDerivatives = False):
    """
    Get systematically spaced points and derivatives over cubic Hermite interpolated
    curves with nodes nx and derivatives nd1. The first element uses the first two nodes.
    :param nx: Coordinates of nodes along curves.
    :param nd1: Derivatives of nodes along curves.
    :param addLengthStart, addLengthEnd: Extra length to add to start and end elements.
    :param lengthFractionStart, lengthFractionEnd: Fraction of mid element length for
        start and end elements. Can use in addition to AddLengths: If LengthFraction
        is 0.5 and AddLength is derivative/2.0 can blend into known derivative at start
        or end.
    :param elementLengthStartEndRatio: Start/end element length ratio, with lengths
        smoothly varying in between. Requires at least 2 elements. Applied in proportion
        to lengthFractionStart, lengthFractionEnd.
    :param arcLengthDerivatives: If True each cubic section is rescaled to arc length.
    If False (default), derivatives and distances are used as supplied.
    :return: px[], pd1[], pe[], pxi[], psf[], where pe[] and pxi[] are lists of element indices and
    and xi locations in the 'in' elements to pass to partner interpolateSample functions. psf[] is
    a list of scale factors for converting derivatives from old to new xi coordinates: dxi(old)/dxi(new).
    """
    elementsCountIn = len(nx) - 1
    assert (elementsCountIn > 0) and (len(nd1) == (elementsCountIn + 1)) and \
        (elementsCountOut > 0), 'sampleCubicHermiteCurves.  Invalid arguments'
    lengths = [ 0.0 ]
    nd1a = []
    nd1b = []
    length = 0.0
    for e in range(elementsCountIn):
        if arcLengthDerivatives:
            arcLength = computeCubicHermiteArcLength(nx[e], nd1[e], nx[e + 1], nd1[e + 1], rescaleDerivatives = True)
            nd1a.append(vector.setMagnitude(nd1[e], arcLength))
            nd1b.append(vector.setMagnitude(nd1[e + 1], arcLength))
        else:
            arcLength = getCubicHermiteArcLength(nx[e], nd1[e], nx[e + 1], nd1[e + 1])
        length += arcLength
        lengths.append(length)
    proportionEnd = 2.0/(elementLengthStartEndRatio + 1)
    proportionStart = elementLengthStartEndRatio*proportionEnd
    if elementsCountOut == 1:
        elementLengthMid = length
    else:
        elementLengthMid = (length - addLengthStart - addLengthEnd) / \
            (elementsCountOut - 2.0 + proportionStart*lengthFractionStart + proportionEnd*lengthFractionEnd)
    elementLengthProportionStart = proportionStart*lengthFractionStart*elementLengthMid
    elementLengthProportionEnd = proportionEnd*lengthFractionEnd*elementLengthMid
    # get smoothly varying element lengths, not accounting for start and end
    if (elementsCountOut == 1) or (elementLengthStartEndRatio == 1.0):
        elementLengths = [ elementLengthMid ]*elementsCountOut
    else:
        elementLengths = []
        for eOut in range(elementsCountOut):
            xi = eOut/(elementsCountOut - 1)
            elementLengths.append(((1.0 - xi)*proportionStart + xi*proportionEnd)*elementLengthMid)
    # get middle derivative magnitudes
    nodeDerivativeMagnitudes = [ None ]*(elementsCountOut + 1)  # start and end determined below
    for n in range(1, elementsCountOut):
        nodeDerivativeMagnitudes[n] = 0.5*(elementLengths[n - 1] + elementLengths[n])
    # fix end lengths:
    elementLengths[ 0] = addLengthStart + elementLengthProportionStart
    elementLengths[-1] = addLengthEnd + elementLengthProportionEnd
    #print('\nsampleCubicHermiteCurves:')
    #print('  elementLengths', elementLengths, 'addLengthStart', addLengthStart, 'addLengthEnd', addLengthEnd)
    #print('  sum lengths', sum(elementLengths), 'vs. length', length, 'diff', sum(elementLengths) - length)
    # set end derivatives:
    if elementsCountOut == 1:
        nodeDerivativeMagnitudes[0] = nodeDerivativeMagnitudes[1] = elementLengths[0]
    else:
        nodeDerivativeMagnitudes[0] = elementLengths[ 0]*2.0 - nodeDerivativeMagnitudes[ 1]
        nodeDerivativeMagnitudes[-1]   = elementLengths[-1]*2.0 - nodeDerivativeMagnitudes[-2]

    px = []
    pd1 = []
    pe = []
    pxi = []
    psf = []
    distance = 0.0
    e = 0
    for eOut in range(elementsCountOut):
        while e < elementsCountIn:
            if distance < lengths[e + 1]:
                partDistance = distance - lengths[e]
                if arcLengthDerivatives:
                    xi = partDistance/(lengths[e + 1] - lengths[e])
                    x = interpolateCubicHermite(nx[e], nd1a[e], nx[e + 1], nd1b[e], xi)
                    d1 = interpolateCubicHermiteDerivative(nx[e], nd1a[e], nx[e + 1], nd1b[e], xi)
                else:
                    x, d1, _eIn, xi = getCubicHermiteCurvesPointAtArcDistance(nx[e:e + 2], nd1[e:e + 2], partDistance)
                sf = nodeDerivativeMagnitudes[eOut]/magnitude(d1)
                px.append(x)
                pd1.append([ sf*d for d in d1 ])
                pe.append(e)
                pxi.append(xi)
                psf.append(sf)
                break
            e += 1
        distance += elementLengths[eOut]
    e = elementsCountIn
    eOut = elementsCountOut
    xi = 1.0
    d1 = nd1[e]
    sf = nodeDerivativeMagnitudes[eOut]/magnitude(d1)
    px.append(nx[e])
    pd1.append([ sf*d for d in d1 ])
    pe.append(e - 1)
    pxi.append(xi)
    psf.append(sf)
    return px, pd1, pe, pxi, psf


def sampleCubicHermiteCurvesSmooth(nx, nd1, elementsCountOut,
        derivativeMagnitudeStart=None, derivativeMagnitudeEnd=None,
        startLocation=None, endLocation=None):
    """
    Get smoothly spaced points and derivatives over cubic Hermite interpolated
    curves with nodes nx and derivatives nd1. The first element uses the first two nodes.
    Gives smooth variation of element size to fit the supplied start and end derivative
    magnitudes.
    :param nx: Coordinates of nodes along curves.
    :param nd1: Derivatives of nodes along curves.
    :param derivativeMagnitudeStart, derivativeMagnitudeEnd: Optional magnitudes of start and end
    derivatives appropriate for elementsCountOut. If unspecified these are calculated from the other
    end or set to be equal for even spaced elements. 0.0 is a valid derivative magnitude.
    :param startLocation: Optional tuple of 'in' (element, xi) to start curve at.
    :param endLocation: Optional tuple of 'in' (element, xi) to end curve at.
    :return: px[], pd1[], pe[], pxi[], psf[], where pe[] and pxi[] are lists of element indices and
    xi locations in the 'in' elements to pass to partner interpolateSample functions. psf[] is
    a list of scale factors for converting derivatives from old to new xi coordinates: dxi(old)/dxi(new).
    """
    elementsCountIn = len(nx) - 1
    assert (elementsCountIn > 0) and (len(nd1) == (elementsCountIn + 1)) and (elementsCountOut > 0), \
        "sampleCubicHermiteCurvesSmooth.  Invalid arguments"
    lengthToNodeIn = [0.0]
    length = 0.0
    for e in range(elementsCountIn):
        length += getCubicHermiteArcLength(nx[e], nd1[e], nx[e + 1], nd1[e + 1])
        lengthToNodeIn.append(length)
    startDistance = 0.0
    if startLocation:
        e = startLocation[0]
        startDistance = lengthToNodeIn[e] + \
            getCubicHermiteArcLengthToXi(nx[e], nd1[e], nx[e + 1], nd1[e + 1], startLocation[1])
        length -= startDistance
    if endLocation:
        e = endLocation[0]
        endDistance = lengthToNodeIn[-1] - lengthToNodeIn[e] - \
            getCubicHermiteArcLengthToXi(nx[e], nd1[e], nx[e + 1], nd1[e + 1], endLocation[1])
        length -= endDistance
    hasStartDerivative = derivativeMagnitudeStart is not None
    hasEndDerivative = derivativeMagnitudeEnd is not None
    if hasStartDerivative and hasEndDerivative:
        pass
    elif hasEndDerivative:
        derivativeMagnitudeStart = (2.0 * length - elementsCountOut * derivativeMagnitudeEnd) / elementsCountOut
    elif hasStartDerivative:
        derivativeMagnitudeEnd = (2.0 * length - elementsCountOut * derivativeMagnitudeStart) / elementsCountOut
    else:
        derivativeMagnitudeStart = derivativeMagnitudeEnd = length / elementsCountOut
    # sample over length to get distances to elements boundaries
    x1 = startDistance
    d1 = derivativeMagnitudeStart * elementsCountOut
    x2 = startDistance + length
    d2 = derivativeMagnitudeEnd * elementsCountOut
    nodeDistances = []
    nodeDerivativeMagnitudes = []
    nodesCountOut = elementsCountOut + 1
    for n in range(nodesCountOut):
        xi = n / elementsCountOut
        f1, f2, f3, f4 = getCubicHermiteBasis(xi)
        distance = f1*x1 + f2*d1 + f3*x2 + f4*d2
        nodeDistances.append(distance)
        f1, f2, f3, f4 = getCubicHermiteBasisDerivatives(xi)
        derivative = f1*x1 + f2*d1 + f3*x2 + f4*d2
        nodeDerivativeMagnitudes.append(derivative/elementsCountOut)
    px = []
    pd1 = []
    pe = []
    pxi = []
    psf = []
    e = 0
    lastElementIn = elementsCountIn - 1
    for nOut in range(nodesCountOut):
        distance = nodeDistances[nOut]
        while (e < lastElementIn) and (distance >= lengthToNodeIn[e + 1]):
            e += 1
        partDistance = distance - lengthToNodeIn[e]
        x, d1, _, xi = getCubicHermiteCurvesPointAtArcDistance(nx[e:e + 2], nd1[e:e + 2], partDistance)
        sf = nodeDerivativeMagnitudes[nOut] / magnitude(d1)
        px.append(x)
        pd1.append([sf * d for d in d1])
        pe.append(e)
        pxi.append(xi)
        psf.append(sf)
    return px, pd1, pe, pxi, psf


def interpolateSampleCubicHermite(v, d, pe, pxi, psf):
    """
    Partner function to sampleCubicHermiteCurves for interpolating additional variables with
    cubic Hermite basis, at the element indexes, xi coordinates and xi scaling returned from that function.
    Note: this does not work for sampleCubicHermiteCurves with arcLengthDerivatives = False.
    :param v, d: List of values and derivatives to interpolate, either scalar or sequence-of-scalar.
    len(v) == len(d) == number of elements in + 1.
    :param pe, pxi: List if integer element indexes and real xi coordinates giving sample positions into v to
    interpolate linearly. len(pe) == len(pxi) == number of values out.
    Indexes in pe start at 0, and are not checked; sampleCubicHermiteCurves() guarantees these are valid for
    the number of elements passed to it.
    :param psf: List of scale factors dxi(old)/dxi(new). Length same as pe, pxi. Used to convert derivatives
    from old to new xi spacing.
    :return: List of interpolated values, list of interpolated derivatives; scalar or vector as for v, d.
    """
    assert (len(v) > 1) and (len(d) == len(v)), 'interpolateSampleCubicHermite. Invalid values v, d'
    valuesCountOut = len(pe)
    assert (valuesCountOut > 0) and (len(pxi) == valuesCountOut), 'interpolateSampleCubicHermite. Invalid element, xi'
    vOut = []
    dOut = []
    if isinstance(v[0], Sequence):
        for n in range(valuesCountOut):
            e = pe[n]
            v1 = v[e]
            d1 = d[e]
            v2 = v[e + 1]
            d2 = d[e + 1]
            vOut.append(interpolateCubicHermite(v1, d1, v2, d2, pxi[n]))
            dOut.append([ psf[n]*d for d in interpolateCubicHermiteDerivative(v1, d1, v2, d2, pxi[n]) ])
    else:
        for n in range(valuesCountOut):
            e = pe[n]
            v1 = [ v[e] ]
            d1 = [ d[e] ]
            v2 = [ v[e + 1] ]
            d2 = [ d[e + 1] ]
            vOut.append(interpolateCubicHermite(v1, d1, v2, d2, pxi[n])[0])
            dOut.append(psf[n]*interpolateCubicHermiteDerivative(v1, d1, v2, d2, pxi[n])[0])
    return vOut, dOut


def interpolateSampleLinear(v, pe, pxi):
    """
    Partner function to sampleCubicHermiteCurves for linearly interpolating additional variables based on the 
    element indexes and element xi coordinates returned from that function.
    :param v: List of scalar values or sequence-of-values to interpolate. len(v) == number of elements in + 1.
    :param pe, pxi: List if integer element indexes and real xi coordinates giving sample positions into v to
    interpolate linearly. len(pe) == len(pxi) == number of values out.
    Indexes in pe start at 0, and are not checked; sampleCubicHermiteCurves() guarantees these are valid for
    the number of elements passed to it.
    :return: List of interpolated values, scalar or vector as for v.
    """
    assert len(v) > 1, 'interpolateSampleLinear. Invalid values v: not enough data'
    valuesCountOut = len(pe)
    assert (valuesCountOut > 0) and (len(pxi) == valuesCountOut), 'interpolateSampleLinear. Invalid element, xi'
    vOut = []
    if isinstance(v[0], Sequence):
        vLen = len(v[0])
        for n in range(valuesCountOut):
            wp = pxi[n]
            wm = 1.0 - wp
            vp = v[pe[n] + 1]
            vm = v[pe[n]]
            vOut.append([ (wm*vm[c] + wp*vp[c]) for c in range(vLen) ])
    else:
        for n in range(valuesCountOut):
            wp = pxi[n]
            wm = 1.0 - wp
            vOut.append(wm*v[pe[n]] + wp*v[pe[n] + 1])
    return vOut


def sampleCubicElementLengths(length, elementsCount, startDerivative = None, endDerivative = None):
    """
    Get lengths of elements gradually changing over length, satisfying the start and end derivatives.
    :param startDerivative, endDerivative: Magnitudes of end derivatives to use with elementsCount,
    or None to choose a natural size.
    :return: List of elementsCount element lengths
    """
    assert (elementsCount > 0), 'interpolation sampleCubicElementLengths:  Invalid number of elements'
    x1 = 0.0
    x2 = length
    d1 = startDerivative*elementsCount if startDerivative else None
    d2 = endDerivative*elementsCount if endDerivative else None
    if not (d1 and d2):
        d1 = d2 = length
    elif not d2:
        d2 = 2.0*length - d1
    elif not d1:
        d1 = 2.0*length - d2
    elementLengths = []
    lastx = 0.0
    for n in range(1, elementsCount + 1):
        xi = n/elementsCount
        f1, f2, f3, f4 = getCubicHermiteBasis(xi)
        x = f1*x1 + f2*d1 + f3*x2 + f4*d2
        elementLengths.append(x - lastx)
        lastx = x
    return elementLengths


def getCubicHermiteCurvesPointAtArcDistance(nx, nd, arcDistance):
    """
    Get the coordinates, derivatives at distance along cubic Hermite curves.
    Supplied derivatives are used i.e. not rescaled to arc length.
    Note this is approximate.
    :param nx: Coordinates of nodes along curves.
    :param nd: Derivatives of nodes along curves.
    :param distance: Distance along curves.
    :return: coordinates, derivatives, element index, xi; clamped to first or last nx if distance is beyond curves
    """
    elementsCount = len(nx) - 1
    assert elementsCount > 0, 'getCubicHermiteCurvesPointAtArcDistance.  Invalid number of points'
    if arcDistance < 0.0:
        return nx[0], nd[0], 0, 0.0
    length = 0.0
    xiDelta = 1.0E-6
    xiTol = 1.0E-6
    #print('elementsCount',elementsCount,'arcDistance',arcDistance)
    for e in range(elementsCount):
        partDistance = arcDistance - length
        v1 = nx[e]
        d1 = nd[e]
        v2 = nx[e + 1]
        d2 = nd[e + 1]
        arcLength = getCubicHermiteArcLength(v1, d1, v2, d2)
        #print('e',e,'partDistance',partDistance,'arcLength',arcLength)
        if partDistance <= arcLength:
            xiLast = 100.0
            xi = partDistance/arcLength
            dxiLimit = 0.1
            for iter in range(100):
                xiLast = xi
                dist = getCubicHermiteArcLengthToXi(v1, d1, v2, d2, xi)
                distp = getCubicHermiteArcLengthToXi(v1, d1, v2, d2, xi + xiDelta)
                distm = getCubicHermiteArcLengthToXi(v1, d1, v2, d2, xi - xiDelta)
                if (xi - xiDelta) < 0.0:
                    distm = -distm
                dxi_ddist = 2.0*xiDelta/(distp - distm)
                dxi = dxi_ddist*(partDistance - dist)
                #print('iter',iter,'xi',xi,'--> dist',dist,'dxi',dxi,'dxiLimit',dxiLimit)
                if dxi > dxiLimit:
                    dxi = dxiLimit
                elif dxi < -dxiLimit:
                    dxi = -dxiLimit
                xi += dxi
                if math.fabs(xi - xiLast) <= xiTol:
                    #print('converged xi',xi)
                    return interpolateCubicHermite(v1, d1, v2, d2, xi), interpolateCubicHermiteDerivative(v1, d1, v2, d2, xi), e, xi
                if iter in [ 4, 10, 25, 62 ]:
                    dxiLimit *= 0.5
            print('getCubicHermiteCurvesPointAtArcDistance Max iters reached:',iter,': e', e, ', xi',xi,', closeness', math.fabs(dist - partDistance))
            return v2, d2, e, xi
        length += arcLength
    return nx[-1], nd[-1], elementsCount - 1, 1.0

class DerivativeScalingMode(Enum):
    ARITHMETIC_MEAN = 1  # derivative is half of sum of arclengths on either side
    HARMONIC_MEAN   = 2  # derivative is reciprocal of arithmetic mean of reciprocals of arclengths = arc lengths weighted by proportion from other side

def smoothCubicHermiteDerivativesLine(nx, nd1,
        fixAllDirections = False,
        fixStartDerivative = False, fixEndDerivative = False,
        fixStartDirection = False, fixEndDirection = False,
        magnitudeScalingMode = DerivativeScalingMode.ARITHMETIC_MEAN, instrument=False):
    """
    Modifies derivatives nd1 to be smoothly varying and near arc length.
    Values are treated as being in a line.
    Assumes initial derivatives are zero or reasonable.
    Where directions are smoothed the weighted/harmonic mean is used.
    :param nx: List of coordinates of nodes along curves.
    :param nd1: List of derivatives of nodes along curves.
    :param fixAllDirections: Set to True to only smooth magnitudes, otherwise both direction and magnitude are adjusted.
    :param fixStartDerivative, fixEndDerivative: Set to True to fix derivative direction and magnitude at respective end.
    :param fixStartDirection, fixEndDirection: Set to True to fix direction at respective end.
    Redundant if fixAllDirections or respective fixStart/EndDerivative is True.
    :param magnitudeScalingMode: A value from enum DerivativeScalingMode specifying
    expression used to get derivative magnitude from adjacent arc lengths.
    :return: Modified nd1
    """
    nodesCount = len(nx)
    elementsCount = nodesCount - 1
    assert elementsCount > 0, 'smoothCubicHermiteDerivativesLine.  Too few nodes/elements'
    assert len(nd1) == nodesCount, 'smoothCubicHermiteDerivativesLine.  Mismatched number of derivatives'
    arithmeticMeanMagnitude = magnitudeScalingMode is DerivativeScalingMode.ARITHMETIC_MEAN
    assert arithmeticMeanMagnitude or (magnitudeScalingMode is DerivativeScalingMode.HARMONIC_MEAN), \
        'smoothCubicHermiteDerivativesLine. Invalid magnitude scaling mode'
    md1 = copy.copy(nd1)
    componentsCount = len(nx[0])
    componentRange = range(componentsCount)
    if elementsCount == 1:
        # special cases for one element
        if not (fixStartDerivative or fixEndDerivative or fixStartDirection or fixEndDirection or fixAllDirections):
            # straight line
            delta = [ (nx[1][c] - nx[0][c]) for c in componentRange ]
            return [ delta, copy.deepcopy(delta) ]
        if fixAllDirections or (fixStartDirection and fixEndDirection):
            # fixed directions, equal magnitude
            arcLength = computeCubicHermiteArcLength(nx[0], nd1[0], nx[1], nd1[1], rescaleDerivatives=True)
            return [ vector.setMagnitude(nd1[0], arcLength), vector.setMagnitude(nd1[1], arcLength) ]
    tol = 1.0E-6
    if instrument:
        print('iter 0', md1)
    for iter in range(100):
        lastmd1 = copy.copy(md1)
        arcLengths = [ getCubicHermiteArcLength(nx[e], md1[e], nx[e + 1], md1[e + 1]) for e in range(elementsCount) ]
        # start
        if not fixStartDerivative:
            if fixAllDirections or fixStartDirection:
                mag = 2.0*arcLengths[0] - magnitude(lastmd1[1])
                md1[0] = vector.setMagnitude(nd1[0], mag) if (mag > 0.0) else [ 0.0, 0.0, 0.0 ]
            else:
                md1[0] = interpolateLagrangeHermiteDerivative(nx[0], nx[1], lastmd1[1], 0.0)
        # middle
        for n in range(1, nodesCount - 1):
            nm = n - 1
            if not fixAllDirections:
                # get mean of directions from point n to points (n - 1) and (n + 1)
                np = n + 1
                dirm = [ (nx[n ][c] - nx[nm][c]) for c in componentRange ]
                dirp = [ (nx[np][c] - nx[n ][c]) for c in componentRange ]
                # mean weighted by fraction towards that end, equivalent to harmonic mean
                arcLengthmp = arcLengths[nm] + arcLengths[n]
                wm = arcLengths[n ]/arcLengthmp
                wp = arcLengths[nm]/arcLengthmp
                md1[n] = [ (wm*dirm[c] + wp*dirp[c]) for c in componentRange ]
            if arithmeticMeanMagnitude:
                mag = 0.5*(arcLengths[nm] + arcLengths[n])
            else: # harmonicMeanMagnitude
                mag = 2.0/(1.0/arcLengths[nm] + 1.0/arcLengths[n])
            md1[n] = vector.setMagnitude(md1[n], mag)
        # end
        if not fixEndDerivative:
            if fixAllDirections or fixEndDirection:
                mag = 2.0*arcLengths[-1] - magnitude(lastmd1[-2])
                md1[-1] = vector.setMagnitude(nd1[-1], mag) if (mag > 0.0) else [ 0.0, 0.0, 0.0 ]
            else:
                md1[-1] = interpolateHermiteLagrangeDerivative(nx[-2], lastmd1[-2], nx[-1], 1.0)
        if instrument:
            print('iter', iter + 1, md1)
        dtol = tol*sum(arcLengths)/len(arcLengths)
        for n in range(nodesCount):
            for c in componentRange:
                if math.fabs(md1[n][c] - lastmd1[n][c]) > dtol:
                    break
            else:
                continue
            break
        else:
            if instrument:
                print('smoothCubicHermiteDerivativesLine converged after iter:', iter + 1)
            return md1

    cmax = 0.0
    for n in range(nodesCount):
        for c in componentRange:
            cmax = max(cmax, math.fabs(md1[n][c] - lastmd1[n][c]))
    closeness = cmax / dtol
    print('smoothCubicHermiteDerivativesLine max iters reached:', iter + 1, ', cmax = ', round(closeness,2), 'x tolerance')
    return md1


def computeCubicHermiteSideCrossDerivatives(ax, ad1, bx, bd1, asd_list, bsd_list,
                                            ascd_fixed=None, bscd_fixed=None):
    """
    Compute 'side cross derivatives' which smoothly transition between side vectors at start and end of hermite
    curve, handling curvature of the curve and rotations of side vectors about its axis.
    :param ax: Coordinates at start of curve.
    :param ad1: Derivative at start of curve.
    :param bx: Coordinates at end of curve.
    :param bd1: Derivative at end of curve.
    :param asd_list: List of start side vectors e.g. [ad2, ad3].
    :param bsd_list: List of end side vectors e.g. [bd2, bd3].
    :param ascd_fixed: Optional fixed values of start side cross derivatives.
    :param bscd_fixed: Optional fixed values of end side cross derivatives.
    :return: List of side cross derivatives at start, list of side cross derivatives at end.
    """
    sideVectorCount = len(asd_list)
    assert len(bsd_list) == sideVectorCount
    assert not (ascd_fixed and bscd_fixed)
    aTangent = normalize(ad1)
    bTangent = normalize(bd1)
    # get hermite basis functions at xi = 1/3, 2/3
    aaXi = 1.0 / 3.0
    bbXi = 2.0 / 3.0
    aaPhi1, aaPhi2, aaPhi3, aaPhi4 = getCubicHermiteBasis(aaXi)
    bbPhi1, bbPhi2, bbPhi3, bbPhi4 = getCubicHermiteBasis(bbXi)
    aaTangent = normalize(interpolateCubicHermiteDerivative(ax, ad1, bx, bd1, aaXi))
    bbTangent = normalize(interpolateCubicHermiteDerivative(ax, ad1, bx, bd1, bbXi))
    ascd_list = []
    bscd_list = []
    for s in range(sideVectorCount):
        asd = asd_list[s]
        bsd = bsd_list[s]
        aNormal = normalize(cross(cross(ad1, asd), ad1))
        bNormal = normalize(cross(cross(bd1, bsd), bd1))
        asdNormalComp = dot(asd, aNormal)
        bsdNormalComp = dot(bsd, bNormal)
        asdTangentComp = dot(asd, aTangent)
        bsdTangentComp = dot(bsd, bTangent)
        # initial guess of side derivatives at xi = 1/3, 2/3
        if ascd_fixed:
            # hermite-lagrange
            aasdGuess = interpolateHermiteLagrange(asd, ascd_fixed[s], bsd, aaXi)
            bbsdGuess = interpolateHermiteLagrange(asd, ascd_fixed[s], bsd, bbXi)
        elif bscd_fixed:
            # lagrange-hermite
            aasdGuess = interpolateLagrangeHermite(asd, bsd, bscd_fixed[s], aaXi)
            bbsdGuess = interpolateLagrangeHermite(asd, bsd, bscd_fixed[s], bbXi)
        else:
            # linear
            aasdGuess = add(mult(asd, bbXi), mult(bsd, aaXi))
            bbsdGuess = add(mult(asd, aaXi), mult(bsd, bbXi))
        aaNormal = normalize(cross(cross(aaTangent, aasdGuess), aaTangent))
        bbNormal = normalize(cross(cross(bbTangent, bbsdGuess), bbTangent))
        # make target side derivatives at xi = 1/3, 2/3
        if ascd_fixed:
            ascdNormalTangent = [dot(ascd_fixed[s], aNormal), dot(ascd_fixed[s], aTangent)]
            aaNormalComp, aaTangentComp = interpolateHermiteLagrange(
                [asdNormalComp, asdTangentComp], ascdNormalTangent, [bsdNormalComp, bsdTangentComp], aaXi)
            bbNormalComp, bbTangentComp = interpolateHermiteLagrange(
                [asdNormalComp, asdTangentComp], ascdNormalTangent, [bsdNormalComp, bsdTangentComp], bbXi)
        elif bscd_fixed:
            bscdNormalTangent = [dot(bscd_fixed[s], bNormal), dot(bscd_fixed[s], bTangent)]
            aaNormalComp, aaTangentComp = interpolateLagrangeHermite(
                [asdNormalComp, asdTangentComp], [bsdNormalComp, bsdTangentComp], bscdNormalTangent, aaXi)
            bbNormalComp, bbTangentComp = interpolateLagrangeHermite(
                [asdNormalComp, asdTangentComp], [bsdNormalComp, bsdTangentComp], bscdNormalTangent, bbXi)
        else:
            aaNormalComp = bbXi * asdNormalComp + aaXi * bsdNormalComp
            aaTangentComp = bbXi * asdTangentComp + aaXi * bsdTangentComp
            bbNormalComp = aaXi * asdNormalComp + bbXi * bsdNormalComp
            bbTangentComp = aaXi * asdTangentComp + bbXi * bsdTangentComp
        aasdTarget = add(mult(aaNormal, aaNormalComp), mult(aaTangent, aaTangentComp))
        bbsdTarget = add(mult(bbNormal, bbNormalComp), mult(bbTangent, bbTangentComp))
        # print("aasdTarget", aasdTarget, "mag", magnitude(aasdTarget))
        # print("bbsdTarget", bbsdTarget, "mag", magnitude(bbsdTarget))
        # subtract known contributions from interpolated start and end side derivatives
        # these are the fractions that the side cross derivative contributions must sum to
        aasdCross = sub(sub(aasdTarget, mult(asd, aaPhi1)), mult(bsd, aaPhi3))
        bbsdCross = sub(sub(bbsdTarget, mult(asd, bbPhi1)), mult(bsd, bbPhi3))
        betaFact = aaPhi4 / bbPhi4
        alphaFact = aaPhi2 - betaFact * bbPhi2
        ascd = []
        bscd = []
        for c in range(3):
            ascdc = (aasdCross[c] - betaFact * bbsdCross[c]) / alphaFact
            bscdc = (aasdCross[c] - aaPhi2 * ascdc) / aaPhi4
            # print("(1)", aaPhi2 * ascdc + aaPhi4 * bscdc, "=", aasdCross[c])
            # print("(2)", bbPhi2 * ascdc + bbPhi4 * bscdc, "=", bbsdCross[c])
            ascd.append(ascdc)
            bscd.append(bscdc)
        aasdCrossActual = add(mult(ascd, aaPhi2), mult(bscd, aaPhi4))
        bbsdCrossActual = add(mult(ascd, bbPhi2), mult(bscd, bbPhi4))
        # print("aasd cross", aasdCross, "actual", aasdCrossActual)
        # print("bbsd cross", bbsdCross, "actual", bbsdCrossActual)
        aasdActual = interpolateCubicHermiteDerivative(asd, ascd, bsd, bscd, aaXi)
        bbsdActual = interpolateCubicHermiteDerivative(asd, ascd, bsd, bscd, bbXi)
        # print("aasd target", aasdTarget, "actual", aasdActual)
        # print("bbsd target", bbsdTarget, "actual", bbsdActual)
        ascd_list.append(ascd)
        bscd_list.append(bscd)
    return ascd_list, bscd_list


def smoothCurveSideCrossDerivatives(nx, nd1, nsv, loop=False):
    """
    Smooth cross derivatives for rate of change of side directions of hermite curves.
    Uses arithmetic mean of side cross derivatives between elements.
    :param nx: List of coordinates of nodes along curve.
    :param nd1: List of derivatives of nodes along curve.
    :param nsv: List over S indexes of lateral direction vectors of nodes along curves.
    :param loop: True if curve loops back to first index.
    :return: List over S indexes of rate of change of nsv w.r.t. d1.
    """
    nodesCount = len(nx)
    elementsCount = nodesCount if loop else nodesCount - 1
    sideVectorCount = len(nsv)
    assert sideVectorCount > 0, 'smoothCurveSideCrossDerivatives.  No side vectors supplied'
    assert len(nsv[0]) == len(nd1) == nodesCount, 'smoothCurveSideCrossDerivatives.  Mismatched number of derivatives'
    assert elementsCount > 0, 'smoothCurveSideCrossDerivatives.  Too few elements'
    assert not loop or (elementsCount > 2), 'smoothCurveSideCrossDerivatives.  Too few elements for loop'
    dnsv = [[None] * nodesCount for s in range(sideVectorCount)]
    for e in range(elementsCount):
        nm = e
        np = e + 1
        if loop and (np == elementsCount):
            np = 0
        dnsvm, dnsvp = computeCubicHermiteSideCrossDerivatives(
            nx[nm], nd1[nm], nx[np], nd1[np],
            [nsv[s][nm] for s in range(sideVectorCount)],
            [nsv[s][np] for s in range(sideVectorCount)])
        for s in range(sideVectorCount):
            dnsv[s][nm] = mult(add(dnsv[s][nm], dnsvm[s]), 0.5) if dnsv[s][nm] else dnsvm[s]
            dnsv[s][np] = mult(add(dnsv[s][np], dnsvp[s]), 0.5) if dnsv[s][np] else dnsvp[s]
    if (not loop) and (elementsCount > 1):
        # get start and end derivatives by recomputing with fixed nearest inter-element derivative
        dnsvm = computeCubicHermiteSideCrossDerivatives(
            nx[0], nd1[0], nx[1], nd1[1],
            [nsv[s][0] for s in range(sideVectorCount)],
            [nsv[s][1] for s in range(sideVectorCount)],
            bscd_fixed=[dnsv[s][1] for s in range(sideVectorCount)])[0]
        dnsvp = computeCubicHermiteSideCrossDerivatives(
            nx[-2], nd1[-2], nx[-1], nd1[-1],
            [nsv[s][-2] for s in range(sideVectorCount)],
            [nsv[s][-1] for s in range(sideVectorCount)],
            ascd_fixed=[dnsv[s][-2] for s in range(sideVectorCount)])[1]
        for s in range(sideVectorCount):
            dnsv[s][0] = dnsvm[s]
            dnsv[s][-1] = dnsvp[s]
    return dnsv


def smoothCubicHermiteDerivativesLoop(nx, nd1,
        fixAllDirections = False,
        magnitudeScalingMode = DerivativeScalingMode.ARITHMETIC_MEAN, instrument=False):
    """
    Modifies derivatives nd1 to be smoothly varying and near arc length.
    Values are treated as being in a loop, so the first point follows the last.
    Assumes initial derivatives are zero or reasonable.
    Where directions are smoothed the weighted/harmonic mean is used.
    :param nx: List of coordinates of nodes along curves.
    :param nd1: List of derivatives of nodes along curves.
    :param fixAllDirections: Set to True to only smooth magnitudes, otherwise both direction and magnitude are adjusted.
    :param magnitudeScalingMode: A value from enum DerivativeScalingMode specifying
    expression used to get derivative magnitude from adjacent arc lengths.
    :return: Modified nd1
    """
    nodesCount = elementsCount = len(nx)
    assert elementsCount > 1, 'smoothCubicHermiteDerivativesLoop.  Too few nodes/elements'
    assert len(nd1) == elementsCount, 'smoothCubicHermiteDerivativesLoop.  Mismatched number of derivatives'
    arithmeticMeanMagnitude = magnitudeScalingMode is DerivativeScalingMode.ARITHMETIC_MEAN
    assert arithmeticMeanMagnitude or (magnitudeScalingMode is DerivativeScalingMode.HARMONIC_MEAN), \
        'smoothCubicHermiteDerivativesLoop. Invalid magnitude scaling mode'
    md1 = copy.copy(nd1)
    componentsCount = len(nx[0])
    componentRange = range(componentsCount)
    tol = 1.0E-6
    if instrument:
        print('iter 0', md1)
    for iter in range(100):
        lastmd1 = copy.copy(md1)
        arcLengths = [ getCubicHermiteArcLength(nx[e], md1[e], nx[(e + 1)%elementsCount], md1[(e + 1)%elementsCount]) for e in range(elementsCount) ]
        for n in range(nodesCount):
            nm = n - 1
            if not fixAllDirections:
                # get mean of directions from point n to points (n - 1) and (n + 1)
                np = (n + 1)%nodesCount
                dirm = [ (nx[n ][c] - nx[nm][c]) for c in componentRange ]
                dirp = [ (nx[np][c] - nx[n ][c]) for c in componentRange ]
                # mean weighted by fraction towards that end, equivalent to harmonic mean
                arcLengthmp = arcLengths[nm] + arcLengths[n]
                wm = arcLengths[n ]/arcLengthmp
                wp = arcLengths[nm]/arcLengthmp
                md1[n] = [ (wm*dirm[c] + wp*dirp[c]) for c in componentRange ]
            if arithmeticMeanMagnitude:
                mag = 0.5*(arcLengths[nm] + arcLengths[n])
            else: # harmonicMeanMagnitude
                mag = 2.0/(1.0/arcLengths[nm] + 1.0/arcLengths[n])
            md1[n] = vector.setMagnitude(md1[n], mag)
        if instrument:
            print('iter', iter + 1, md1)
        dtol = tol*sum(arcLengths)/len(arcLengths)
        for n in range(nodesCount):
            for c in componentRange:
                if math.fabs(md1[n][c] - lastmd1[n][c]) > dtol:
                    break
            else:
                continue
            break
        else:
            if instrument:
                print('smoothCubicHermiteDerivativesLoop converged after iter:',iter)
            return md1

    cmax = 0.0
    for n in range(nodesCount):
        for c in componentRange:
            cmax = max(cmax, math.fabs(md1[n][c] - lastmd1[n][c]))
    closeness = cmax / dtol
    print('smoothCubicHermiteDerivativesLoop max iters reached:', iter + 1, ', cmax = ', round(closeness, 2), '* TOL')
    return md1

def getDoubleCubicHermiteCurvesMidDerivative(ax, ad1, mx, bx, bd1):
    """
    Get derivative at centre of two cubic curves.
    :return: Derivative at mx to balance ax, ad1 with bx, bd1.
    """
    md1 = [ (bx[c] - ax[c]) for c in range(3) ]
    arcLengtha = computeCubicHermiteArcLength(ax, ad1, mx, md1, rescaleDerivatives = True)
    arcLengthb = computeCubicHermiteArcLength(mx, md1, bx, bd1, rescaleDerivatives = True)
    maga = magnitude(ad1)
    magb = magnitude(bd1)
    magm = arcLengtha + arcLengthb - 0.5*(maga + magb)
    return vector.setMagnitude(md1, magm)

def sampleParameterAlongLine(lengthList, paramList, elementsCountOut):
    """
    Smooths derivative of parameter with linearly varying lengths, and
    samples smoothed parameter at equal distances along the lengths
    without including parameter as a component of coordinates.
    :param lengthList: List of length locations along a line.
    :param paramList: List of parameter values at length locations specified
    in lengthList.
    :param elementsCountOut: Number of output elements along length.
    :return sP, sdP: Parameter values and rate of change at each sampled point.
    """
    assert len(lengthList) == len(paramList), 'sampleParameterAlongLine.  Mismatched number of lengths and parameters'
    nodesCount = len(lengthList)

    md1 = []
    sP = []
    sdP = []

    # Find smoothed parameter derivatives
    # Middle
    for n in range(1, nodesCount - 1):
        # get mean of directions from point n to points (n - 1) and (n + 1)
        nm = n - 1
        np = n + 1
        dirm = paramList[n ] - paramList[nm]
        dirp = paramList[np] - paramList[n ]
        # mean weighted by fraction towards that end, equivalent to harmonic mean
        arcLengthm = lengthList[n ] - lengthList[nm]
        arcLengthn = lengthList[np] - lengthList[n ]
        arcLengthmp = arcLengthm + arcLengthn
        wm = arcLengthn/arcLengthmp
        wp = arcLengthm/arcLengthmp
        md1.append(wm*dirm + wp*dirp)

    # Start
    md1Start = interpolateLagrangeHermiteDerivative([paramList[0]], [paramList[1]], [md1[0]], 0.0)

    # End
    md1End = interpolateHermiteLagrangeDerivative([paramList[-2]], [md1[-1]], [paramList[-1]], 1.0)
    md1All = md1Start + md1 + md1End

    # Sample into equally spaced elements along line
    distance = 0.0
    e = 0
    totalLength = lengthList[-1]
    lengthPerElementOut = totalLength / elementsCountOut
    dLength = []

    for n in range(1, nodesCount):
        dLength.append(lengthList[n] - lengthList[n-1])
    dLength.append(dLength[-1])

    for eOut in range(elementsCountOut):
        while e < nodesCount - 1:
            if distance < lengthList[e + 1]:
                partDistance = distance - lengthList[e]
                xi = partDistance/(lengthList[e+1] - lengthList[e])
                p = interpolateCubicHermite([paramList[e]], [md1All[e]], [paramList[e+1]], [md1All[e+1]], xi)[0]
                dpdxi = interpolateCubicHermiteDerivative([paramList[e]], [md1All[e]], [paramList[e+1]], [md1All[e+1]], xi)[0]
                dxdxi = interpolateCubicHermiteDerivative([lengthList[e]], [dLength[e]], [lengthList[e+1]], [dLength[e+1]], xi)[0]
                dpdx = dpdxi*1.0/dxdxi
                dp = dpdx*lengthPerElementOut
                sP.append(p)
                sdP.append(dp)
                break
            e += 1
        distance += lengthPerElementOut

    # Last node
    sP.append(paramList[-1])
    dpdx = md1All[-1] * 1.0/dLength[-1]
    sdP.append(dpdx*lengthPerElementOut)

    return sP, sdP

<<<<<<< HEAD
def findCurvatureAroundLoop(nx, nd, radialVectors):
    """
    Calculate curvature for points lying along a loop.
    :param nx: points on loop
    :param nd: derivative of points on loop
    :param radialVectors: radial direction, assumed normal to curve tangent at point
    :return: curvatures along points on loop
    """
    curvature = []
    for n in range(len(nx)):
        prevIdx = n - 1 if n > 0 else -1
        nextIdx = n + 1 if n < len(nx) - 1 else 0
        kappam = getCubicHermiteCurvature(nx[prevIdx], nd[prevIdx], nx[n], nd[n], radialVectors[n], 1.0)
        kappap = getCubicHermiteCurvature(nx[n], nd[n], nx[nextIdx], nd[nextIdx], radialVectors[n], 0.0)
        curvature.append(0.5 * (kappam + kappap))

    return curvature

def findCurvatureAlongLine(nx, nd, radialVectors):
    """
    Calculate curvature for points lying along a line.
    :param nx: points on line
    :param nd: derivative of points on line
    :param radialVectors: radial direction, assumed normal to curve tangent at point
    :return: curvatures along points on line
    """
    curvature = []
    for n in range(len(nx)):
        if n == 0:
            curvature.append(getCubicHermiteCurvature(nx[n], nd[n], nx[n + 1], nd[n + 1], radialVectors[n], 0.0))
        elif n == len(nx) - 1:
            curvature.append(getCubicHermiteCurvature(nx[n - 1], nd[n - 1], nx[n], nd[n], radialVectors[n], 1.0))
        else:
            curvature.append(0.5 * (
                    getCubicHermiteCurvature(nx[n], nd[n], nx[n + 1], nd[n + 1], radialVectors[n], 0.0) +
                    getCubicHermiteCurvature(nx[n - 1], nd[n - 1], nx[n], nd[n], radialVectors[n], 1.0)))

    return curvature
=======

def getCoordinatesRange(nx):
    """
    :param nx: list of coordinates.
    :return: xMin[], xMax[]
    """
    xMin = copy.copy(nx[0])
    xMax = copy.copy(nx[0])
    componentsCount = len(xMin)
    for x in nx:
        for c in range(componentsCount):
            s = x[c]
            if s < xMin[c]:
                xMin[c] = s
            elif s > xMax[c]:
                xMax[c] = s
    return xMin, xMax


def incrementXiOnLine(xi, dxi):
    """
    Increment xi, dxi limited to line element bounds on [0,1].
    :return: New xi, face number 1-2 or None if within boundary.
    Face 1 is xi==0.0, 2 is xi==1.0.
    """
    new_xi = xi + dxi
    if new_xi >= 1.0:
        return 1.0, 2
    elif new_xi < 0.0:
        return 0.0, 1
    return new_xi, None


def advanceCurveLocation(startLocation, dxi, elementsCount, loop=False, MAX_MAG_DXI=0.5):
    """
    Advance location by element delta xi, subject to maximum.
    :param startLocation: Start location on curve.
    :param dxi: Increment in xi.
    :param elementsCount: Number of elements in curve.
    :param loop: True if curve loops back to start.
    :param MAX_MAG_DXI: Maximum magnitude of dxi to keep increments reasonable for a cubic curve.
    :return: Advanced location, actual dxi, onBoundary (0/1=xi_0/2=xi_1)
    """
    startProportion = (startLocation[0] + startLocation[1]) / elementsCount
    adxi = dxi
    magDxi = abs(dxi)
    if magDxi > MAX_MAG_DXI:
        factor = MAX_MAG_DXI / magDxi
        adxi *= factor
    proportion = startProportion + adxi / elementsCount
    onBoundary = 0
    if loop:
        if proportion < 0.0:
            proportion += 1.0
        elif proportion > 1.0:
            proportion -= 1.0
    else:
        if proportion < 0.0:
            proportion = 0.0
            onBoundary = 1
        elif proportion > 1.0:
            proportion = 1.0
            onBoundary = 2
        adxi = (proportion - startProportion) * elementsCount
    scaledProportion = proportion * elementsCount
    elementIndex = int(scaledProportion)
    location = (elementIndex, scaledProportion - elementIndex)
    return location, adxi, onBoundary


def evaluateCoordinatesOnCurve(nx, nd1, location, loop=False, derivative=False):
    """
    :param nx: Coordinates along curve.
    :param nd1: Derivatives along curve.
    :param location: Location (element index, xi) to get coordinates for.
    :param loop: True if curve loops back to first point, False if not.
    :param derivative: Set to True to calculate and return derivative w.r.t. element xi.
    :return: If derivative is False: coordinates.
    If derivatives is True: coordinates, derivative.
    """
    e1 = location[0]
    e2 = 0 if (loop and (e1 == (len(nx) - 1))) else e1 + 1
    xi = location[1]
    x = interpolateCubicHermite(nx[e1], nd1[e1], nx[e2], nd1[e2], xi)
    if not derivative:
        return x
    d = interpolateCubicHermiteDerivative(nx[e1], nd1[e1], nx[e2], nd1[e2], xi)
    return x, d


def isLocationOnCurveBoundary(location, elementsCount):
    """
    For non-loop curves, query if location is on one of the ends
    :param location: Curve location (element index, xi).
    :param elementsCount: Number of elements in curve.
    :return: True if on boundary.
    """
    XI_TOL = 1.0E-8
    e = location[0]
    xi = location[1]
    return ((e == 0) and (xi < XI_TOL)) or ((e == (elementsCount - 1)) and (xi > (1.0 - XI_TOL)))


def updateCurveLocationToFaceNumber(location, faceNumber, elementsCount, loop=False):
    """
    Determine curve location after crossing given face number, and either clamp to range if reached boundary,
    or loop around depending on mode.
    :param location: Location tuple (element index, xi).
    :param faceNumber: Face number 1 (xi==0.0) or 2 (xi==1.0).
    :param elementsCount: Number of elements in curve.
    :param loop: True if curve loops back to first point.
    :return: New location, onBoundary (True or False).
    """
    e = location[0]
    xi = location[1]
    onBoundary = False
    if faceNumber == 1:
        if e == 0:
            if loop:
                e = elementsCount - 1
                xi = 1.0
            else:
                onBoundary = True
        else:
            e -= 1
            xi = 1.0
    elif faceNumber == 2:
        if e == (elementsCount - 1):
            if loop:
                e = 0
                xi = 0.0
            else:
                onBoundary = True
        else:
            e += 1
            xi = 0.0
    return (e, xi), onBoundary


def getNearestParameterLocationOnCurve(nx, targetx, loop=False):
    """
    Get location of nx parameter nearest to targetx.
    :param nx: Coordinates along curve.
    :param targetx: Coordinates of point to find nearest to.
    :param loop: True if curve loops back to first point, False if not.
    :return: nearest parameter location tuple (element index, xi), nearest distance, or None, None if not found.
    """
    nCount = len(nx)
    assert nCount > 1
    nearest_distance = None
    nearest_n = None
    for n in range(nCount):
        distance = magnitude(sub(nx[n], targetx))
        if (nearest_distance is None) or (distance < nearest_distance):
            nearest_distance = distance
            nearest_n = n
    nearest_e = nearest_n
    xi = 0.0
    if not loop and (nearest_n == (nCount - 1)):
        nearest_e -= 1
        xi = 1.0
    return (nearest_e, xi), nearest_distance


def getNearestLocationOnCurve(nx, nd1, targetx, loop=False, startLocation=None, instrument=False):
    """
    Get location on a piecewise Hermite curve which is closest to target coordinates.
    Can be a local minimum depending on start location.
    :param nx: Coordinates along curve.
    :param nd1: Derivatives along curve.
    :param targetx: Coordinates to get nearest point on curve to.
    :param loop: True if curve loops back to first point, False if not.
    :param startLocation: Optional initial location (element index, xi) to search from.
    If not supplied, uses element location at the nearest node coordinates.
    :param instrument: Set to True to print debug messages.
    :return: nearest location tuple (element index, xi), nearest x.
    """
    if instrument:
        print("getNearestLocationOnCurve targetx", targetx)
    location = copy.copy(startLocation) if startLocation else getNearestParameterLocationOnCurve(nx, targetx, loop)[0]
    nodesCount = len(nx)
    assert nodesCount > 1
    elementsCount = nodesCount if loop else nodesCount - 1
    MAX_MAG_DXI = 0.5  # target/maximum magnitude of xi increment
    XI_TOL = 1.0E-7
    xMin, xMax = getCoordinatesRange(nx)
    xRange = [xMax[c] - xMin[c] for c in range(len(xMin))]
    MIN_CURVATURE = 0.1 / max(xRange)  # minimum to consider
    MAX_CURVATURE_FACTOR = 100.0
    x = None
    MAX_ITERS = 100
    for it in range(MAX_ITERS):
        x, d = evaluateCoordinatesOnCurve(nx, nd1, location, loop, derivative=True)
        mag_d = magnitude(d)
        if mag_d == 0.0:
            print("getNearestLocationOnCurve:  Zero derivative at iteration", it + 1)
            break
        deltax = sub(targetx, x)
        norm_d = normalize(d)
        ut = dot(deltax, norm_d)  # tangential deltax, scalar
        dxi = ut / mag_d
        if instrument:
            print("iter", it + 1, "location", location, "deltax", deltax, "displacement", ut)
            print("    initial dxi", dxi)
        nm = location[0]
        np = (nm + 1) % nodesCount
        curvature, tangent, dTangent = getCubicHermiteCurvatureSimple(nx[nm], nd1[nm], nx[np], nd1[np], location[1])
        if curvature > MIN_CURVATURE:
            # get non-linear increment using radius of curvature
            radius = 1.0 / curvature
            jVector = normalize(tangent)
            if dxi < 0.0:
                jVector = [-d for d in jVector]
            iVector = normalize(cross(tangent, cross(tangent, dTangent)))
            centre = sub(x, mult(iVector, radius))
            delta = sub(targetx, centre)
            dj = dot(delta, jVector)
            di = dot(delta, iVector)
            angle = math.atan2(dj, di)
            if (it < 10) and (abs(angle) > 0.1):  # radians ~ 6 degrees
                arcLength = radius * angle
                originalLength = abs(ut)
                curvatureFactor = arcLength / originalLength
            else:
                curvatureFactor = radius / di
                if curvatureFactor > MAX_CURVATURE_FACTOR:
                    curvatureFactor = MAX_CURVATURE_FACTOR
            dxi *= curvatureFactor
            if instrument:
                print("    curvature", curvature, "curvature factor", curvatureFactor, "angle",
                      math.degrees(angle), "degrees")
                print("    centre", centre, "delta", delta)
                print("    iVector", iVector, "di", di)
                print("    jVector", jVector, "dj", dj)
                print("    curved dxi", dxi)
        location, adxi, onBoundary = advanceCurveLocation(location, dxi, elementsCount, loop, MAX_MAG_DXI)
        mag_adxi = abs(adxi)
        if instrument:
            print("    final dxi", adxi)
        if mag_adxi < XI_TOL:
            if instrument:
                print("getNearestLocationOnCurve:  Converged in", it + 1, "iterations, dxi", mag_adxi)
            break
    else:
        print("getNearestLocationOnCurve:  Reached max iterations", it + 1, "closeness in xi", mag_dxi)
    return location, x


def getNearestLocationBetweenCurves(nx, nd1, ox, od1, nLoop=False, oLoop=False, startLocation=None, instrument=False):
    """
    Get the closest locations on two piecewise Hermite curves. Can be a local minimum depending on start location.
    :param nx: Coordinates along curve.
    :param nd1: Derivatives along curve.
    :param ox: Coordinates along other curve.
    :param od1: Derivatives along other curve.
    :param nLoop: True if curve loops back to first point, False if not.
    :param oLoop: True if other curve loops back to first point, False if not.
    :param startLocation: Optional initial location (element index, xi) to search from.
    If not supplied, uses element location at the nearest parameter location to any parameter location on other curve.
    :param instrument: Set to True to print debug messages.
    :return: Nearest/intersection location (element index, xi), other curve location (element index, xi),
    isIntersection (True/False).
    """
    if instrument:
        print("getNearestLocationBetweenCurves")
    nnCount = len(nx)
    assert nnCount > 1
    neCount = nnCount if nLoop else nnCount - 1
    onCount = len(ox)
    assert onCount > 1
    oeCount = onCount if oLoop else onCount - 1
    location = copy.copy(startLocation) if startLocation else None
    if not location:
        nearestDistance = None
        for targetx in ox:
            tmpLocation, tmpDistance = getNearestParameterLocationOnCurve(nx, targetx, nLoop)
            if (nearestDistance is None) or (tmpDistance < nearestDistance):
                nearestDistance = tmpDistance
                location = tmpLocation
    targetx = evaluateCoordinatesOnCurve(nx, nd1, location, nLoop)
    otherLocation = getNearestParameterLocationOnCurve(ox, targetx, oLoop)[0]
    MAX_MAG_DXI = 0.5  # target/maximum magnitude of xi increment
    XI_TOL = 1.0E-7
    # get max range for tolerances
    xMin, xMax = getCoordinatesRange(nx)
    xRange = [xMax[c] - xMin[c] for c in range(len(xMin))]
    MAX_SLOPE_FACTOR = 1000.0
    x_tol = 1.0E-6 * max(xRange)
    lastOnBoundary = False
    last_dxi = None
    for it in range(100):
        x, d = evaluateCoordinatesOnCurve(nx, nd1, location, nLoop, derivative=True)
        otherLocation = getNearestLocationOnCurve(ox, od1, x, oLoop, otherLocation)[0]
        onOtherBoundary = not oLoop and isLocationOnCurveBoundary(otherLocation, oeCount)
        other_x = evaluateCoordinatesOnCurve(ox, od1, otherLocation, oLoop)
        r = sub(other_x, x)
        mag_r = magnitude(r)
        if instrument:
            print("iter", it, "pos", location, "other", otherLocation, "mag_r", mag_r, "x", x)
        if mag_r < x_tol:
            # print("getNearestLocationBetweenCurves:  Found intersection: ", location, "on iter", iter + 1)
            return location, otherLocation, True
        n = normalize(cross(cross(d, r), d))
        r_dot_n = dot(r, n)
        if r_dot_n < 0:
            # flip normal to be towards other x
            n = [-s for s in n]
            r_dot_n = -r_dot_n
        rNormal = mult(n, r_dot_n)
        rTangent = sub(r, rNormal)
        mag_ri = magnitude(rTangent)
        mag_ro = magnitude(rNormal)
        # get tangential displacement u
        if onOtherBoundary:
            slope_factor = 1.0
        else:
            # add out-of-plane slope component
            if it < 10:
                slope_factor = mag_r * mag_r / (mag_ri * mag_ri)
            else:
                slope_factor = 1.0 + r_dot_n / mag_r  # wrong, but more reliable when far away
            if slope_factor > MAX_SLOPE_FACTOR:
                slope_factor = MAX_SLOPE_FACTOR
            if instrument:
                print("    slope_factor", slope_factor)
        u = mult(rTangent, slope_factor)
        # limit by curvature and distance to other_x
        nm = location[0]
        np = (nm + 1) % nnCount
        nCurvature = getCubicHermiteCurvatureSimple(nx[nm], nd1[nm], nx[np], nd1[np], location[1])[0]
        om = otherLocation[0]
        op = (om + 1) % onCount
        oCurvature = getCubicHermiteCurvatureSimple(ox[om], od1[om], ox[op], od1[op], otherLocation[1])[0]
        curvature = nCurvature + oCurvature
        uNormal = sub(r, u)
        un = magnitude(uNormal)
        curvatureFactor = 1.0 / (un * curvature + 1.0)
        mag_u = magnitude(u) * curvatureFactor
        # never go further than parallel, based on curvature from initial angle
        parallelFactor = 1.0
        if curvature > 0.0:
            max_u = math.atan(mag_ri / mag_ro) / curvature
            if mag_u > max_u:
                parallelFactor = max_u / mag_u
                mag_u = max_u
        if instrument:
            print("--> curvature", curvature, "curvature factor", curvatureFactor, "parallel factor", parallelFactor)
        mag_dxi = mag_u / magnitude(d)
        if mag_dxi > MAX_MAG_DXI:
            mag_dxi = MAX_MAG_DXI
        dxi = mag_dxi
        if dot(u, d) < 0.0:
            dxi = -dxi
        if instrument:
            print("    dxi", dxi)
        # control oscillations
        if (it > 0) and ((dxi * last_dxi) < -0.5 * (last_dxi * last_dxi)):
            osc_factor = mag_dxi / (mag_dxi + abs(last_dxi))
            dxi *= osc_factor
            mag_dxi *= osc_factor
            if instrument:
                print("    osc_factor", osc_factor, "dxi", dxi)
        if (it % 20) == 19:
            MAX_MAG_DXI *= 0.5
            if instrument:
                print("    reduce MAX_MAG_DXI to", MAX_MAG_DXI)
        last_dxi = dxi
        bxi, faceNumber = incrementXiOnLine(location[1], dxi)
        location = (location[0], bxi)
        if faceNumber:
            location, onBoundary = updateCurveLocationToFaceNumber(location, faceNumber, neCount, nLoop)
            if onBoundary and lastOnBoundary:
                # print("getNearestLocationBetweenCurves:  Found nearest on boundary in", it + 1, "iterations")
                break
            lastOnBoundary = onBoundary
        else:
            lastOnBoundary = False
        if mag_dxi < XI_TOL:
            if instrument:
                print("getNearestLocationBetweenCurves:  Found nearest in", it + 1, "iterations, dxi", mag_dxi)
            break
    else:
        print('getNearestLocationBetweenCurves did not converge:  Reached max iterations', it + 1,
              'closeness in xi', mag_dxi)
    return location, otherLocation, False
>>>>>>> a645e2ac
<|MERGE_RESOLUTION|>--- conflicted
+++ resolved
@@ -1088,46 +1088,6 @@
 
     return sP, sdP
 
-<<<<<<< HEAD
-def findCurvatureAroundLoop(nx, nd, radialVectors):
-    """
-    Calculate curvature for points lying along a loop.
-    :param nx: points on loop
-    :param nd: derivative of points on loop
-    :param radialVectors: radial direction, assumed normal to curve tangent at point
-    :return: curvatures along points on loop
-    """
-    curvature = []
-    for n in range(len(nx)):
-        prevIdx = n - 1 if n > 0 else -1
-        nextIdx = n + 1 if n < len(nx) - 1 else 0
-        kappam = getCubicHermiteCurvature(nx[prevIdx], nd[prevIdx], nx[n], nd[n], radialVectors[n], 1.0)
-        kappap = getCubicHermiteCurvature(nx[n], nd[n], nx[nextIdx], nd[nextIdx], radialVectors[n], 0.0)
-        curvature.append(0.5 * (kappam + kappap))
-
-    return curvature
-
-def findCurvatureAlongLine(nx, nd, radialVectors):
-    """
-    Calculate curvature for points lying along a line.
-    :param nx: points on line
-    :param nd: derivative of points on line
-    :param radialVectors: radial direction, assumed normal to curve tangent at point
-    :return: curvatures along points on line
-    """
-    curvature = []
-    for n in range(len(nx)):
-        if n == 0:
-            curvature.append(getCubicHermiteCurvature(nx[n], nd[n], nx[n + 1], nd[n + 1], radialVectors[n], 0.0))
-        elif n == len(nx) - 1:
-            curvature.append(getCubicHermiteCurvature(nx[n - 1], nd[n - 1], nx[n], nd[n], radialVectors[n], 1.0))
-        else:
-            curvature.append(0.5 * (
-                    getCubicHermiteCurvature(nx[n], nd[n], nx[n + 1], nd[n + 1], radialVectors[n], 0.0) +
-                    getCubicHermiteCurvature(nx[n - 1], nd[n - 1], nx[n], nd[n], radialVectors[n], 1.0)))
-
-    return curvature
-=======
 
 def getCoordinatesRange(nx):
     """
@@ -1513,4 +1473,43 @@
         print('getNearestLocationBetweenCurves did not converge:  Reached max iterations', it + 1,
               'closeness in xi', mag_dxi)
     return location, otherLocation, False
->>>>>>> a645e2ac
+
+
+def findCurvatureAroundLoop(nx, nd, radialVectors):
+    """
+    Calculate curvature for points lying along a loop.
+    :param nx: points on loop
+    :param nd: derivative of points on loop
+    :param radialVectors: radial direction, assumed normal to curve tangent at point
+    :return: curvatures along points on loop
+    """
+    curvature = []
+    for n in range(len(nx)):
+        prevIdx = n - 1 if n > 0 else -1
+        nextIdx = n + 1 if n < len(nx) - 1 else 0
+        kappam = getCubicHermiteCurvature(nx[prevIdx], nd[prevIdx], nx[n], nd[n], radialVectors[n], 1.0)
+        kappap = getCubicHermiteCurvature(nx[n], nd[n], nx[nextIdx], nd[nextIdx], radialVectors[n], 0.0)
+        curvature.append(0.5 * (kappam + kappap))
+
+    return curvature
+
+def findCurvatureAlongLine(nx, nd, radialVectors):
+    """
+    Calculate curvature for points lying along a line.
+    :param nx: points on line
+    :param nd: derivative of points on line
+    :param radialVectors: radial direction, assumed normal to curve tangent at point
+    :return: curvatures along points on line
+    """
+    curvature = []
+    for n in range(len(nx)):
+        if n == 0:
+            curvature.append(getCubicHermiteCurvature(nx[n], nd[n], nx[n + 1], nd[n + 1], radialVectors[n], 0.0))
+        elif n == len(nx) - 1:
+            curvature.append(getCubicHermiteCurvature(nx[n - 1], nd[n - 1], nx[n], nd[n], radialVectors[n], 1.0))
+        else:
+            curvature.append(0.5 * (
+                    getCubicHermiteCurvature(nx[n], nd[n], nx[n + 1], nd[n + 1], radialVectors[n], 0.0) +
+                    getCubicHermiteCurvature(nx[n - 1], nd[n - 1], nx[n], nd[n], radialVectors[n], 1.0)))
+
+    return curvature