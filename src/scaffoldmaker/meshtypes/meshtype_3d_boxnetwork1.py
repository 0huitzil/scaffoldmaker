--- conflicted
+++ resolved
@@ -1,128 +1,10 @@
 """
 Generates a hermite x bilinear 3-D box network mesh from a 1-D network layout.
 """
-<<<<<<< HEAD
-from cmlibs.maths.vectorops import add, sub
-from cmlibs.utils.zinc.field import findOrCreateFieldCoordinates
-from cmlibs.zinc.element import Element, Elementbasis
-from cmlibs.zinc.field import Field
-from cmlibs.zinc.node import Node
-from scaffoldmaker.annotation.annotationgroup import AnnotationGroup, findOrCreateAnnotationGroupForTerm, \
-    getAnnotationGroupForTerm
-from scaffoldmaker.meshtypes.meshtype_1d_network_layout1 import MeshType_1d_network_layout1
-from scaffoldmaker.meshtypes.scaffold_base import Scaffold_base
-from scaffoldmaker.scaffoldpackage import ScaffoldPackage
-from scaffoldmaker.utils.eft_utils import remapEftLocalNodes, remapEftNodeValueLabelVersion, setEftScaleFactorIds
-from scaffoldmaker.utils.interpolation import getCubicHermiteCurvesLength, interpolateSampleCubicHermite, \
-    sampleCubicHermiteCurvesSmooth
-from scaffoldmaker.utils.zinc_utils import get_nodeset_path_ordered_field_parameters
-import math
-
-
-class BoxSegmentData:
-    """
-    Definition of box mesh for network segment.
-    """
-
-    def __init__(self, pathParameters):
-        """
-        :param pathParameters: (sx[], sd1[], sd2[], sd12[], sd3[], sd13[])
-        """
-        self._pathParameters = pathParameters  # original parameters from network layout
-        self._segmentLength = getCubicHermiteCurvesLength(pathParameters[0], pathParameters[1])
-        self._sampledBoxCoordinates = None
-        self._sampledNodeIdentifiers = []
-        self._annotationMeshGroups = []
-
-    def getPathParameters(self):
-        return self._pathParameters
-
-    def getSegmentLength(self):
-        return self._segmentLength
-
-    def getSampledBoxCoordinates(self):
-        return self._sampledBoxCoordinates
-
-    def setSampledBoxCoordinates(self, sampledBoxCoordinates):
-        """
-        :param sampledBoxCoordinates: (sx[], sd1[], sd2[], sd12[], sd3[], sd13[])
-        """
-        self._sampledBoxCoordinates = sampledBoxCoordinates
-        self._sampledNodeIdentifiers = [None] * len(self._sampledBoxCoordinates[0])
-
-    def getSampledElementsCountAlong(self):
-        """
-        Must have previously called setSampledBoxCoordinates
-        :return: Number of elements along sampled box.
-        """
-        return len(self._sampledBoxCoordinates[0]) - 1
-
-    def getSampledNodeIdentifier(self, nodeIndex):
-        """
-        Get start node identifier for supplying to adjacent tube or bifurcation.
-        :param nodeIndex: Index of sampled node from 0 to sampledElementsCountAlong, or -1 for last.
-        """
-        return self._sampledNodeIdentifiers[nodeIndex]
-
-    def setSampledNodeIdentifier(self, nodeIndex, nodeIdentifier):
-        """
-        :param nodeIndex: Index of sampled node from 0 to sampledElementsCountAlong, or -1 for last.
-        :param nodeIdentifier: Identifier of node to set at nodeIndex.
-        """
-        self._sampledNodeIdentifiers[nodeIndex] = nodeIdentifier
-
-    def addAnnotationMeshGroup(self, annotationMeshGroup):
-        """
-        Add an annotation mesh group for segment elements to be added to.
-        :param annotationMeshGroup: Mesh group to add.
-        """
-        self._annotationMeshGroups.append(annotationMeshGroup)
-
-    def getAnnotationMeshGroups(self):
-        return self._annotationMeshGroups
-
-
-class BoxJunctionData:
-    """
-    Describes junction between multiple segments, some in, some out.
-    """
-
-    def __init__(self, networkSegmentsIn: list, networkSegmentsOut: list, boxSegmentData):
-        """
-        :param networkSegmentsIn: List of input segments.
-        :param networkSegmentsOut: List of output segments.
-        :param segmentTubeData: dict NetworkSegment -> SegmentTubeData.
-        """
-        self._networkSegmentsIn = networkSegmentsIn
-        self._networkSegmentsOut = networkSegmentsOut
-        self._networkSegments = networkSegmentsIn + networkSegmentsOut
-        segmentsCount = len(self._networkSegments)
-        assert segmentsCount > 0
-        self._boxData = [boxSegmentData[networkSegment] for networkSegment in self._networkSegments]
-        self._segmentsIn = [self._networkSegments[s] in self._networkSegmentsIn for s in range(segmentsCount)]
-        self._nodeIdentifier = None
-
-    def getSegmentsIn(self):
-        return self._segmentsIn
-
-    def getBoxData(self):
-        return self._boxData
-
-    def getNodeIdentifier(self):
-        return self._nodeIdentifier
-
-    def setNodeIdentifier(self, nodeIdentifier):
-        self._nodeIdentifier = nodeIdentifier
-        segmentsCount = len(self._networkSegments)
-        for s in range(segmentsCount):
-            nodeIndex = -1 if self._segmentsIn[s] else 0
-            self._boxData[s].setSampledNodeIdentifier(nodeIndex, nodeIdentifier)
-=======
 from scaffoldmaker.meshtypes.meshtype_1d_network_layout1 import MeshType_1d_network_layout1
 from scaffoldmaker.meshtypes.scaffold_base import Scaffold_base
 from scaffoldmaker.scaffoldpackage import ScaffoldPackage
 from scaffoldmaker.utils.boxnetworkmesh import BoxNetworkMeshBuilder, BoxNetworkMeshGenerateData
->>>>>>> da31a25c
 
 
 class MeshType_3d_boxnetwork1(Scaffold_base):
@@ -142,12 +24,7 @@
     def getDefaultOptions(cls, parameterSetName="Default"):
         options = {
             "Network layout": ScaffoldPackage(MeshType_1d_network_layout1, defaultParameterSetName=parameterSetName),
-<<<<<<< HEAD
-            "Target element density along longest segment": 4.0,
-            "Vagus": True
-=======
             "Target element density along longest segment": 4.0
->>>>>>> da31a25c
         }
         return options
 
@@ -155,12 +32,7 @@
     def getOrderedOptionNames(cls):
         return [
             "Network layout",
-<<<<<<< HEAD
-            "Target element density along longest segment",
-            "Vagus"
-=======
             "Target element density along longest segment"
->>>>>>> da31a25c
         ]
 
     @classmethod
@@ -211,325 +83,10 @@
         """
         networkLayout = options["Network layout"]
         targetElementDensityAlongLongestSegment = options["Target element density along longest segment"]
-<<<<<<< HEAD
-        vagus = options["Vagus"]
-=======
->>>>>>> da31a25c
 
         layoutRegion = region.createRegion()
         networkLayout.generate(layoutRegion)  # ask scaffold to generate to get user-edited parameters
         layoutAnnotationGroups = networkLayout.getAnnotationGroups()
-<<<<<<< HEAD
-        layoutCoordinates = findOrCreateFieldCoordinates(layoutFieldmodule)
-
-        networkMesh = networkLayout.getConstructionObject()
-
-        fieldmodule = region.getFieldmodule()
-        fieldcache = fieldmodule.createFieldcache()
-        coordinates = findOrCreateFieldCoordinates(fieldmodule)
-
-        nodes = fieldmodule.findNodesetByFieldDomainType(Field.DOMAIN_TYPE_NODES)
-        nodeIdentifier = 1
-        nodetemplates = {}  # map from derivativeVersionsCount to nodetemplate
-
-        mesh = fieldmodule.findMeshByDimension(3)
-        elementIdentifier = 1
-        hermiteBilinearBasis = fieldmodule.createElementbasis(3, Elementbasis.FUNCTION_TYPE_LINEAR_LAGRANGE)
-        hermiteBilinearBasis.setFunctionType(1, Elementbasis.FUNCTION_TYPE_CUBIC_HERMITE)
-        elementtemplates = {}  # map from (startVersion, endVersion) to (elementtemplate, eft)
-
-        mesh2d = fieldmodule.findMeshByDimension(2)
-        faceIdentifier = 1
-        bicubichermiteSerendipityBasis = (
-            fieldmodule.createElementbasis(2, Elementbasis.FUNCTION_TYPE_CUBIC_HERMITE_SERENDIPITY))
-        facetemplates = {}  # map from (startVersion, endVersion) to [4](elementtemplate, eft)
-
-        mesh1d = fieldmodule.findMeshByDimension(1)
-        lineIdentifier = 1
-        hermiteBasis = fieldmodule.createElementbasis(1, Elementbasis.FUNCTION_TYPE_CUBIC_HERMITE)
-        linetemplates = {}  # map from (startVersion, endVersion) to (elementtemplate, eft)
-
-        # make box annotation groups from network layout annotations
-        annotationGroups = []
-        layoutAnnotationMeshGroupMap = []  # List of tuples of (layout annotation mesh group, box mesh group)
-        for layoutAnnotationGroup in layoutAnnotationGroups:
-            if layoutAnnotationGroup.getDimension() == 1:
-                annotationGroup = AnnotationGroup(region, layoutAnnotationGroup.getTerm())
-                annotationGroups.append(annotationGroup)
-                layoutAnnotationMeshGroupMap.append(
-                    (layoutAnnotationGroup.getMeshGroup(layoutMesh), annotationGroup.getMeshGroup(mesh)))
-
-        vagusCentroidMeshGroup = None
-        vagusEpineuriumMeshGroup = None
-        if vagus:
-            vagusCentroidAnnotationGroup = AnnotationGroup(region, ("vagus centroid", ""))
-            annotationGroups.append(vagusCentroidAnnotationGroup)
-            vagusCentroidMeshGroup = vagusCentroidAnnotationGroup.getMeshGroup(mesh1d)
-
-            vagusEpineuriumAnnotationGroup = AnnotationGroup(region, ("vagus epineurium", ""))
-            annotationGroups.append(vagusEpineuriumAnnotationGroup)
-            vagusEpineuriumMeshGroup = vagusEpineuriumAnnotationGroup.getMeshGroup(mesh2d)
-
-        valueLabels = [
-            Node.VALUE_LABEL_VALUE, Node.VALUE_LABEL_D_DS1,
-            Node.VALUE_LABEL_D_DS2, Node.VALUE_LABEL_D2_DS1DS2,
-            Node.VALUE_LABEL_D_DS3, Node.VALUE_LABEL_D2_DS1DS3]
-
-        networkSegments = networkMesh.getNetworkSegments()
-        boxSegmentData = {}  # map from NetworkSegment to BoxSegmentData
-        longestSegmentLength = 0.0
-        for networkSegment in networkSegments:
-            pathParameters = get_nodeset_path_ordered_field_parameters(
-                layoutNodes, layoutCoordinates, valueLabels,
-                networkSegment.getNodeIdentifiers(), networkSegment.getNodeVersions())
-            boxSegmentData[networkSegment] = boxData = BoxSegmentData(pathParameters)
-            segmentLength = boxData.getSegmentLength()
-            if segmentLength > longestSegmentLength:
-                longestSegmentLength = segmentLength
-            for layoutAnnotationMeshGroup, annotationMeshGroup in layoutAnnotationMeshGroupMap:
-                if networkSegment.hasLayoutElementsInMeshGroup(layoutAnnotationMeshGroup):
-                    boxData.addAnnotationMeshGroup(annotationMeshGroup)
-        if longestSegmentLength > 0.0:
-            targetElementLength = longestSegmentLength / targetElementDensityAlongLongestSegment
-        else:
-            targetElementLength = 1.0
-
-        # map from NetworkNodes to BoxJunctionData
-        boxNodeJunctionDataMap = {}
-        for networkSegment in networkSegments:
-            boxData = boxSegmentData[networkSegment]
-            segmentNodes = networkSegment.getNetworkNodes()
-            startSegmentNode = segmentNodes[0]
-            startBoxJunctionData = boxNodeJunctionDataMap.get(startSegmentNode)
-            if not startBoxJunctionData:
-                startInSegments = startSegmentNode.getInSegments()
-                startOutSegments = startSegmentNode.getOutSegments()
-                startBoxJunctionData = BoxJunctionData(startInSegments, startOutSegments, boxSegmentData)
-                boxNodeJunctionDataMap[startSegmentNode] = startBoxJunctionData
-            endSegmentNode = segmentNodes[-1]
-            endTubeBifurcationData = boxNodeJunctionDataMap.get(endSegmentNode)
-            if not endTubeBifurcationData:
-                endInSegments = endSegmentNode.getInSegments()
-                endOutSegments = endSegmentNode.getOutSegments()
-                endBoxJunctionData = BoxJunctionData(endInSegments, endOutSegments, boxSegmentData)
-                boxNodeJunctionDataMap[endSegmentNode] = endBoxJunctionData
-            segmentLength = boxData.getSegmentLength()
-            elementsCountAlong = max(1, math.ceil(segmentLength / targetElementLength))
-            loop = (len(startSegmentNode.getInSegments()) == 1) and \
-                   (startSegmentNode.getInSegments()[0] is networkSegment) and \
-                   (networkSegment.getNodeVersions()[0] == networkSegment.getNodeVersions()[-1])
-            if (elementsCountAlong < 2) and loop:
-                elementsCountAlong = 2  # at least 2 segments around loop
-            pathParameters = boxData.getPathParameters()
-            sx, sd1, pe, pxi, psf = sampleCubicHermiteCurvesSmooth(
-                pathParameters[0], pathParameters[1], elementsCountAlong)
-            sd2, sd12 = interpolateSampleCubicHermite(pathParameters[2], pathParameters[3], pe, pxi, psf)
-            sd3, sd13 = interpolateSampleCubicHermite(pathParameters[4], pathParameters[5], pe, pxi, psf)
-            boxData.setSampledBoxCoordinates((sx, sd1, sd2, sd12, sd3, sd13))
-
-        lastNodeIdentifier = None
-        for networkSegment in networkSegments:
-            boxData = boxSegmentData[networkSegment]
-            segmentNodes = networkSegment.getNetworkNodes()
-            layoutNodeVersions = networkSegment.getNodeVersions()
-            sx, sd1, sd2, sd12, sd3, sd13 = boxData.getSampledBoxCoordinates()
-            elementsCountAlong = boxData.getSampledElementsCountAlong()
-            annotationMeshGroups = boxData.getAnnotationMeshGroups()
-            for n in range(elementsCountAlong + 1):
-                thisNodeIdentifier = None
-                versionsCount = 1
-                version = 1
-                boxJunctionData = None
-                if n in [0, elementsCountAlong]:
-                    nLayout = 0 if (n == 0) else -1
-                    segmentNode = segmentNodes[nLayout]
-                    boxJunctionData = boxNodeJunctionDataMap[segmentNode]
-                    thisNodeIdentifier = boxJunctionData.getNodeIdentifier()
-                    version = layoutNodeVersions[nLayout]
-                    versionsCount = segmentNode.getVersionsCount()
-                if thisNodeIdentifier is None:
-                    nodetemplate = nodetemplates.get(versionsCount)
-                    if not nodetemplate:
-                        nodetemplate = nodes.createNodetemplate()
-                        nodetemplate.defineField(coordinates)
-                        for valueLabel in valueLabels[1:]:
-                            nodetemplate.setValueNumberOfVersions(coordinates, -1, valueLabel, versionsCount)
-                        nodetemplates[versionsCount] = nodetemplate
-                    node = nodes.createNode(nodeIdentifier, nodetemplate)
-                    if boxJunctionData:
-                        boxJunctionData.setNodeIdentifier(nodeIdentifier)
-                    thisNodeIdentifier = nodeIdentifier
-                    nodeIdentifier += 1
-                else:
-                    node = nodes.findNodeByIdentifier(thisNodeIdentifier)
-                # note following will set shared versions of coordinates or derivatives multiple times
-                # future: average derivatives from all adjoining segments
-                fieldcache.setNode(node)
-                coordinates.setNodeParameters(fieldcache, -1, Node.VALUE_LABEL_VALUE, 1, sx[n])
-                coordinates.setNodeParameters(fieldcache, -1, Node.VALUE_LABEL_D_DS1, version, sd1[n])
-                coordinates.setNodeParameters(fieldcache, -1, Node.VALUE_LABEL_D_DS2, version, sd2[n])
-                coordinates.setNodeParameters(fieldcache, -1, Node.VALUE_LABEL_D2_DS1DS2, version, sd12[n])
-                coordinates.setNodeParameters(fieldcache, -1, Node.VALUE_LABEL_D_DS3, version, sd3[n])
-                coordinates.setNodeParameters(fieldcache, -1, Node.VALUE_LABEL_D2_DS1DS3, version, sd13[n])
-
-                if n > 0:
-                    startVersion = layoutNodeVersions[0] if (n == 1) else 1
-                    templateKey = (startVersion, version)
-                    elementtemplate_and_eft = elementtemplates.get(templateKey)
-                    if elementtemplate_and_eft:
-                        elementtemplate, eft = elementtemplate_and_eft
-                    else:
-                        eft = mesh.createElementfieldtemplate(hermiteBilinearBasis)
-                        setEftScaleFactorIds(eft, [1], [])
-                        ln = 1
-                        for n3 in range(2):
-                            s3 = [1] if (n3 == 0) else []
-                            for n2 in range(2):
-                                s2 = [1] if (n2 == 0) else []
-                                for n1 in range(2):
-                                    v = startVersion if (n1 == 0) else version
-                                    remapEftNodeValueLabelVersion(
-                                        eft, [ln], Node.VALUE_LABEL_VALUE,
-                                        [(Node.VALUE_LABEL_VALUE, 1, []),
-                                         (Node.VALUE_LABEL_D_DS2, v, s2),
-                                         (Node.VALUE_LABEL_D_DS3, v, s3)])
-                                    remapEftNodeValueLabelVersion(
-                                        eft, [ln], Node.VALUE_LABEL_D_DS1,
-                                        [(Node.VALUE_LABEL_D_DS1, v, []),
-                                         (Node.VALUE_LABEL_D2_DS1DS2, v, s2),
-                                         (Node.VALUE_LABEL_D2_DS1DS3, v, s3)])
-                                    ln += 1
-                        ln_map = [1, 2, 1, 2, 1, 2, 1, 2]
-                        remapEftLocalNodes(eft, 2, ln_map)
-                        elementtemplate = mesh.createElementtemplate()
-                        elementtemplate.setElementShapeType(Element.SHAPE_TYPE_CUBE)
-                        elementtemplate.defineField(coordinates, -1, eft)
-                        elementtemplates[templateKey] = (elementtemplate, eft)
-
-                    element = mesh.createElement(elementIdentifier, elementtemplate)
-                    nids = [lastNodeIdentifier, thisNodeIdentifier]
-                    element.setNodesByIdentifier(eft, nids)
-                    element.setScaleFactors(eft, [-1.0])
-                    for annotationMeshGroup in annotationMeshGroups:
-                        annotationMeshGroup.addElement(element)
-                    elementIdentifier += 1
-
-                    if vagus:
-                        # vagus centroid
-                        linetemplate_and_eft = linetemplates.get(templateKey)
-                        if linetemplate_and_eft:
-                            linetemplate, eft = linetemplate_and_eft
-                        else:
-                            eft = mesh1d.createElementfieldtemplate(hermiteBasis)
-                            f = 1
-                            for n1 in range(2):
-                                v = startVersion if (n1 == 0) else version
-                                ln = n1 + 1
-                                eft.setTermNodeParameter(f, 1, ln, Node.VALUE_LABEL_VALUE, 1)
-                                f += 1
-                                eft.setTermNodeParameter(f, 1, ln, Node.VALUE_LABEL_D_DS1, v)
-                                f += 1
-                            linetemplate = mesh1d.createElementtemplate()
-                            linetemplate.setElementShapeType(Element.SHAPE_TYPE_LINE)
-                            linetemplate.defineField(coordinates, -1, eft)
-                            linetemplates[templateKey] = (linetemplate, eft)
-
-                        line = mesh1d.createElement(lineIdentifier, linetemplate)
-                        nids = [lastNodeIdentifier, thisNodeIdentifier]
-                        line.setNodesByIdentifier(eft, nids)
-                        vagusCentroidMeshGroup.addElement(line)
-                        lineIdentifier += 1
-
-                        # vagus epineurium
-                        facetemplate_and_eft_list = facetemplates.get(templateKey)
-                        scalefactors = [-1.0, 0.5, 0.25 * math.pi]
-                        if not facetemplate_and_eft_list:
-                            # 4 elements around circle
-                            facetemplate_and_eft_list = [None] * 4
-                            for e in range(4):
-                                eft = mesh2d.createElementfieldtemplate(bicubichermiteSerendipityBasis)
-                                setEftScaleFactorIds(eft, [1, 2, 3], [])
-                                ln = 1
-                                for n2 in range(2):
-                                    sv2 = [1] if (n2 == 0) else []
-                                    for n1 in range(2):
-                                        v = startVersion if (n1 == 0) else version
-                                        valueExpression = [(Node.VALUE_LABEL_VALUE, 1, [])]
-                                        d_ds1Expression = [(Node.VALUE_LABEL_D_DS1, v, [])]
-                                        d_ds2Expression = []
-                                        pole = (e + n2) % 4
-                                        if pole == 0:
-                                            valueExpression.append((Node.VALUE_LABEL_D_DS2, v, [2]))
-                                            d_ds1Expression.append((Node.VALUE_LABEL_D2_DS1DS2, v, [2]))
-                                            d_ds2Expression.append((Node.VALUE_LABEL_D_DS3, v, [3]))
-                                        elif pole == 1:
-                                            valueExpression.append((Node.VALUE_LABEL_D_DS3, v, [2]))
-                                            d_ds1Expression.append((Node.VALUE_LABEL_D2_DS1DS3, v, [2]))
-                                            d_ds2Expression.append((Node.VALUE_LABEL_D_DS2, v, [1, 3]))
-                                        elif pole == 2:
-                                            valueExpression.append((Node.VALUE_LABEL_D_DS2, v, [1, 2]))
-                                            d_ds1Expression.append((Node.VALUE_LABEL_D2_DS1DS2, v, [1, 2]))
-                                            d_ds2Expression.append((Node.VALUE_LABEL_D_DS3, v, [1, 3]))
-                                        elif pole == 3:
-                                            valueExpression.append((Node.VALUE_LABEL_D_DS3, v, [1, 2]))
-                                            d_ds1Expression.append((Node.VALUE_LABEL_D2_DS1DS3, v, [1, 2]))
-                                            d_ds2Expression.append((Node.VALUE_LABEL_D_DS2, v, [3]))
-                                        # print("value", valueExpression)
-                                        # print("d_ds1", d_ds1Expression)
-                                        # print("d_ds2", d_ds2Expression)
-                                        remapEftNodeValueLabelVersion(
-                                            eft, [ln], Node.VALUE_LABEL_VALUE, valueExpression)
-                                        remapEftNodeValueLabelVersion(
-                                            eft, [ln], Node.VALUE_LABEL_D_DS1, d_ds1Expression)
-                                        remapEftNodeValueLabelVersion(
-                                            eft, [ln], Node.VALUE_LABEL_D_DS2, d_ds2Expression)
-                                        ln += 1
-                                ln_map = [1, 2, 1, 2]
-                                remapEftLocalNodes(eft, 2, ln_map)
-                                facetemplate = mesh2d.createElementtemplate()
-                                facetemplate.setElementShapeType(Element.SHAPE_TYPE_SQUARE)
-                                facetemplate.defineField(coordinates, -1, eft)
-                                facetemplate_and_eft_list[e] = (facetemplate, eft)
-                            facetemplates[templateKey] = facetemplate_and_eft_list
-
-                        for e in range(4):
-                            facetemplate, eft = facetemplate_and_eft_list[e]
-                            face = mesh2d.createElement(faceIdentifier, facetemplate)
-                            nids = [lastNodeIdentifier, thisNodeIdentifier]
-                            face.setNodesByIdentifier(eft, nids)
-                            face.setScaleFactors(eft, scalefactors)
-                            vagusEpineuriumMeshGroup.addElement(face)
-                            faceIdentifier += 1
-
-                lastNodeIdentifier = thisNodeIdentifier
-
-        return annotationGroups, None
-
-    @classmethod
-    def defineFaceAnnotations(cls, region, options, annotationGroups):
-        """
-        Add face annotation groups from the highest dimension mesh.
-        Must have defined faces and added subelements for highest dimension groups.
-        :param region: Zinc region containing model.
-        :param options: Dict containing options. See getDefaultOptions().
-        :param annotationGroups: List of annotation groups for top-level elements.
-        New face annotation groups are appended to this list.
-        """
-        vagus = options["Vagus"]
-        if not vagus:
-            return
-
-        # Create 2d surface mesh groups
-        fieldmodule = region.getFieldmodule()
-        mesh2d = fieldmodule.findMeshByDimension(2)
-        mesh1d = fieldmodule.findMeshByDimension(1)
-
-        vagusEpineuriumAnnotationGroup = getAnnotationGroupForTerm(annotationGroups, ("vagus epineurium", ""))
-        vagusEpineuriumMeshGroup = vagusEpineuriumAnnotationGroup.getMeshGroup(mesh2d)
-        vagusAnteriorLineAnnotationGroup = findOrCreateAnnotationGroupForTerm(
-            annotationGroups, region, ("vagus anterior line", ""))
-        vagusAnteriorLineMeshGroup = vagusAnteriorLineAnnotationGroup.getMeshGroup(mesh1d)
-=======
         networkMesh = networkLayout.getConstructionObject()
 
         boxNetworkMeshBuilder = BoxNetworkMeshBuilder(
@@ -538,14 +95,5 @@
         generateData = BoxNetworkMeshGenerateData(region)
         boxNetworkMeshBuilder.generateMesh(generateData)
         annotationGroups = generateData.getAnnotationGroups()
->>>>>>> da31a25c
 
-        faceIterator = vagusEpineuriumMeshGroup.createElementiterator()
-        quadrant = 0
-        face = faceIterator.next()
-        while face.isValid():
-            if quadrant == 0:
-                line = face.getFaceElement(4)
-                vagusAnteriorLineMeshGroup.addElement(line)
-            quadrant = (quadrant + 1) % 4
-            face = faceIterator.next()+        return annotationGroups, None