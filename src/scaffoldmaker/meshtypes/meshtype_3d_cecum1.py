--- conflicted
+++ resolved
@@ -131,7 +131,7 @@
                 }]
         }),
     }
-   
+
     ostiumDefaultScaffoldPackages = {
         'Human 1': ScaffoldPackage(MeshType_3d_ostium2, {
             'scaffoldSettings': {
@@ -390,7 +390,7 @@
         Generate the base tricubic Hermite mesh.
         :param region: Zinc region to define model in. Must be empty.
         :param options: Dict containing options. See getDefaultOptions().
-        :return: annotationGroups
+        :return: list of AnnotationGroup, None
         """
 
         nextNodeIdentifier = 1
@@ -653,7 +653,6 @@
     arcLengthAround = interp.computeCubicHermiteArcLength(v1, d, v2, d, True)
     d = [c * arcLengthAround for c in vector.normalise(d)]
 
-<<<<<<< HEAD
     return d
 
 def createCecumMesh3d(region, options, centralPath, nodeIdentifier, elementIdentifier, nodeIdProximalIleum=[],
@@ -825,32 +824,6 @@
             xToSample += xFirstSegmentSampled
             d1ToSample += d1FirstSegmentSampled
             d2ToSample += d2FirstSegmentSampled
-=======
-    elementsAroundTrackSurface = trackSurfaceOstium._elementsCount1
-    elementsAlongTrackSurface = trackSurfaceOstium._elementsCount2
-    ei1 = centrePosition.e1
-    ei2 = centrePosition.e2
-    xi1 = centrePosition.xi1
-    xi2 = centrePosition.xi2
-    xCentre, d1Centre, d2Centre = trackSurfaceOstium.evaluateCoordinates(centrePosition, derivatives=True)
-
-    # Left boundary
-    leftPositionOfCentreElement = TrackSurfacePosition(ei1, ei2, 0, xi2)
-    xLeft, d1Left, _ = trackSurfaceOstium.evaluateCoordinates(leftPositionOfCentreElement, derivatives=True)
-    distxLeftToxCentre = interp.computeCubicHermiteArcLength(xLeft, d1Left, xCentre, d1Centre, False)
-    remainingLength = ostiumDiameter * 0.5 - distxLeftToxCentre
-    xCurrent = xLeft
-    d1Current = d1Left
-
-    for n1 in range(ei1, -1, -1):
-        if remainingLength > 0.0:
-            prevPosition = TrackSurfacePosition(n1-1, ei2, 0, xi2)
-            xPrev, d1Prev, _ = trackSurfaceOstium.evaluateCoordinates(prevPosition, derivatives=True)
-            distPrevToxCurrent = interp.computeCubicHermiteArcLength(xPrev, d1Prev, xCurrent, d1Current, False)
-            remainingLength -= distPrevToxCurrent
-            xCurrent = xPrev
-            d1Current = d1Prev
->>>>>>> a645e2ac
         else:
             xOuterExtrude = []
             for n in range(len(xOuter)):
